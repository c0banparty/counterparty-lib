#! /usr/bin/env python3


import os
import argparse
import json

import decimal
D = decimal.Decimal

import sys
import logging
import requests
from prettytable import PrettyTable
import unicodedata

import time
import dateutil.parser
import calendar
from threading import Thread

import appdirs
import logging
import configparser

# Units
from lib import (config, api, util, exceptions, bitcoin, blocks)
from lib import (send, order, btcpay, issuance, broadcast, bet, dividend, burn, cancel, callback)
if os.name == 'nt':
    from lib import util_windows

json_print = lambda x: print(json.dumps(x, sort_keys=True, indent=4))


def format_order (order):
    give_amount = util.devise(db, D(order['give_amount']), order['give_asset'], 'output')
    get_amount = util.devise(db, D(order['get_amount']), order['get_asset'], 'output')
    give_remaining = util.devise(db, D(order['give_remaining']), order['give_asset'], 'output')
    get_remaining = util.devise(db, D(order['get_remaining']), order['get_asset'], 'output')
    give_asset = order['give_asset']
    get_asset = order['get_asset']

    if get_asset < give_asset:
        price = util.devise(db, D(order['get_amount']) / D(order['give_amount']), 'price', 'output')
        price_assets = get_asset + '/' + give_asset + ' ask'
    else:
        price = util.devise(db, D(order['give_amount']) / D(order['get_amount']), 'price', 'output')
        price_assets = give_asset + '/' + get_asset + ' bid'

    return [D(give_remaining), give_asset, price, price_assets, str(order['fee_required'] / config.UNIT), str(order['fee_provided'] / config.UNIT), order['expire_index'] - util.last_block(db)['block_index'], order['tx_hash']]

def format_bet (bet):
    odds = D(bet['counterwager_amount']) / D(bet['wager_amount'])

    if not bet['target_value']: target_value = None
    else: target_value = bet['target_value']
    if not bet['leverage']: leverage = None
    else: leverage = util.devise(db, D(bet['leverage']) / 5040, 'leverage', 'output')

    return [util.BET_TYPE_NAME[bet['bet_type']], bet['feed_address'], util.isodt(bet['deadline']), target_value, leverage, str(bet['wager_remaining'] / config.UNIT) + ' XCP', util.devise(db, odds, 'odds', 'output'), bet['expire_index'] - util.last_block(db)['block_index'], bet['tx_hash']]

def format_order_match (db, order_match):
    order_match_id = order_match['tx0_hash'] + order_match['tx1_hash']
    order_match_time_left = order_match['match_expire_index'] - util.last_block(db)['block_index']
    return [order_match_id, order_match_time_left]

def format_feed (feed):
    timestamp = util.isodt(feed['timestamp'])
    if not feed['text']:
        text = '<Locked>'
    else:
        text = feed['text']
    return [feed['source'], timestamp, text, feed['value'], D(feed['fee_fraction_int']) / D(1e8)]

def market (give_asset, get_asset):

    # Your Pending Orders Matches.
    awaiting_btcs = util.get_order_matches(db, status='pending', is_mine=True)
    table = PrettyTable(['Matched Order ID', 'Time Left'])
    for order_match in awaiting_btcs:
        order_match = format_order_match(db, order_match)
        table.add_row(order_match)
    print('Your Pending Order Matches')
    print(table)
    print('\n')

    # Open orders.
    orders = util.get_orders(db, status='valid', show_expired=False, show_empty=False)
    table = PrettyTable(['Give Quantity', 'Give Asset', 'Price', 'Price Assets', 'Required BTC Fee', 'Provided BTC Fee', 'Time Left', 'Tx Hash'])
    for order in orders:
        if give_asset and order['give_asset'] != give_asset: continue
        if get_asset and order['get_asset'] != get_asset: continue
        order = format_order(order)
        table.add_row(order)
    print('Open Orders')
    table = table.get_string(sortby='Price')
    print(table)
    print('\n')

    # Open bets.
    bets = util.get_bets(db, status='valid', show_empty=False)
    table = PrettyTable(['Bet Type', 'Feed Address', 'Deadline', 'Target Value', 'Leverage', 'Wager', 'Odds', 'Time Left', 'Tx Hash'])
    for bet in bets:
        bet = format_bet(bet)
        table.add_row(bet)
    print('Open Bets')
    print(table)
    print('\n')

    # Feeds
    broadcasts = util.get_broadcasts(db, status='valid', order_by='timestamp', order_dir='desc')
    table = PrettyTable(['Feed Address', 'Timestamp', 'Text', 'Value', 'Fee Fraction'])
    seen_addresses = []
    for broadcast in broadcasts:
        # Only show feeds with broadcasts in the last two weeks.
        last_block_time = util.last_block(db)['block_time']
        if broadcast['timestamp'] + config.TWO_WEEKS < last_block_time:
            continue
        # Always show only the latest broadcast from a feed address.
        if broadcast['source'] not in seen_addresses:
            feed = format_feed(broadcast)
            table.add_row(feed)
            seen_addresses.append(broadcast['source'])
        else:
            continue
    print('Feeds')
    print(table)


def cli(method, params, unsigned):

    # Unlock wallet, as necessary.
    bitcoin.wallet_unlock()

    # Get unsigned transaction serialisation.
    unsigned_tx_hex = util.api(method, params)
    print('Transaction (unsigned):', unsigned_tx_hex)

    # Ask to sign and broadcast.
    if not unsigned:
        if config.TESTNET: print('Attention: TESTNET!')
        if config.TESTCOIN: print('Attention: TESTCOIN!\n')
        if input('Sign and broadcast? (y/N) ') == 'y':
            print(bitcoin.transmit(unsigned_tx_hex))
        else:
            print('Transaction aborted.', file=sys.stderr)
            sys.exit(1)


def set_options (data_dir=None,
                 bitcoind_rpc_connect=None, bitcoind_rpc_port=None,
                 bitcoind_rpc_user=None, bitcoind_rpc_password=None,
                 insight_enable=None, insight_connect=None, insight_port=None,
                 rpc_host=None, rpc_port=None, rpc_user=None, rpc_password=None,
                 log_file=None, pid_file=None, api_num_threads=None, api_request_queue_size=None,
                 database_file=None, testnet=False, testcoin=False, unittest=False):

    # Unittests always run on testnet.
    if unittest and not testnet:
        raise Exception # TODO

    # Data directory
    if not data_dir:
        config.DATA_DIR = appdirs.user_data_dir(appauthor='Counterparty', appname='counterpartyd', roaming=True)
    else:
        config.DATA_DIR = os.path.expanduser(data_dir)
    if not os.path.isdir(config.DATA_DIR): os.mkdir(config.DATA_DIR)

    # Configuration file
    configfile = configparser.ConfigParser()
    config_path = os.path.join(config.DATA_DIR, 'counterpartyd.conf')
    configfile.read(config_path)
    has_config = 'Default' in configfile
    #logging.debug("Config file: %s; Exists: %s" % (config_path, "Yes" if has_config else "No"))

    # testnet
    if testnet:
        config.TESTNET = testnet
    elif has_config and 'testnet' in configfile['Default']:
        config.TESTNET = configfile['Default'].getboolean('testnet')
    else:
        config.TESTNET = False

    # testcoin
    if testcoin:
        config.TESTCOIN = testcoin
    elif has_config and 'testcoin' in configfile['Default']:
        config.TESTCOIN = configfile['Default'].getboolean('testcoin')
    else:
        config.TESTCOIN = False

    ##############
    # THINGS WE CONNECT TO

    # Bitcoind RPC host
    if bitcoind_rpc_connect:
        config.BITCOIND_RPC_CONNECT = bitcoind_rpc_connect
    elif has_config and 'bitcoind-rpc-connect' in configfile['Default'] and configfile['Default']['bitcoind-rpc-connect']:
        config.BITCOIND_RPC_CONNECT = configfile['Default']['bitcoind-rpc-connect']
    else:
        config.BITCOIND_RPC_CONNECT = 'localhost'

    # Bitcoind RPC port
    if bitcoind_rpc_port:
        config.BITCOIND_RPC_PORT = bitcoind_rpc_port
    elif has_config and 'bitcoind-rpc-port' in configfile['Default'] and configfile['Default']['bitcoind-rpc-port']:
        config.BITCOIND_RPC_PORT = configfile['Default']['bitcoind-rpc-port']
    else:
        if config.TESTNET:
            config.BITCOIND_RPC_PORT = 18332
        else:
            config.BITCOIND_RPC_PORT = 8332
    try:
        config.BITCOIND_RPC_PORT = int(config.BITCOIND_RPC_PORT)
        assert int(config.BITCOIND_RPC_PORT) > 1 and int(config.BITCOIND_RPC_PORT) < 65535
    except:
        raise Exception("Please specific a valid port number bitcoind-rpc-port configuration parameter")

    # Bitcoind RPC user
    if bitcoind_rpc_user:
        config.BITCOIND_RPC_USER = bitcoind_rpc_user
    elif has_config and 'bitcoind-rpc-user' in configfile['Default'] and configfile['Default']['bitcoind-rpc-user']:
        config.BITCOIND_RPC_USER = configfile['Default']['bitcoind-rpc-user']
    else:
        config.BITCOIND_RPC_USER = 'bitcoinrpc'

    # Bitcoind RPC password
    if bitcoind_rpc_password:
        config.BITCOIND_RPC_PASSWORD = bitcoind_rpc_password
    elif has_config and 'bitcoind-rpc-password' in configfile['Default'] and configfile['Default']['bitcoind-rpc-password']:
        config.BITCOIND_RPC_PASSWORD = configfile['Default']['bitcoind-rpc-password']
    else:
        raise exceptions.ConfigurationError('bitcoind RPC password not set. (Use configuration file or --bitcoind-rpc-password=PASSWORD)')

    config.BITCOIND_RPC = 'http://' + config.BITCOIND_RPC_USER + ':' + config.BITCOIND_RPC_PASSWORD + '@' + config.BITCOIND_RPC_CONNECT + ':' + str(config.BITCOIND_RPC_PORT)

    # insight enable
    if insight_enable:
        config.INSIGHT_ENABLE = insight_enable
    elif has_config and 'insight-enable' in configfile['Default']:
        config.INSIGHT_ENABLE = configfile['Default'].getboolean('insight-enable')
    else:
        config.INSIGHT_ENABLE = False
    
    if unittest:
        config.INSIGHT_ENABLE = True #override when running test suite
    if config.TESTNET:
        config.INSIGHT_ENABLE = True

    # insight API host
    if insight_connect:
        config.INSIGHT_CONNECT = insight_connect
    elif has_config and 'insight-connect' in configfile['Default'] and configfile['Default']['insight-connect']:
        config.INSIGHT_CONNECT = configfile['Default']['insight-connect']
    else:
        config.INSIGHT_CONNECT = 'localhost'

    # insight API port
    if insight_port:
        config.INSIGHT_PORT = insight_port
    elif has_config and 'insight-port' in configfile['Default'] and configfile['Default']['insight-port']:
        config.INSIGHT_PORT = configfile['Default']['insight-port']
    else:
        if config.TESTNET:
            config.INSIGHT_PORT = 3001
        else:
            config.INSIGHT_PORT = 3000
    try:
        config.INSIGHT_PORT = int(config.INSIGHT_PORT)
        assert int(config.INSIGHT_PORT) > 1 and int(config.INSIGHT_PORT) < 65535
    except:
        raise Exception("Please specific a valid port number insight-port configuration parameter")

    config.INSIGHT = 'http://' + config.INSIGHT_CONNECT + ':' + str(config.INSIGHT_PORT)

    ##############
    # THINGS WE SERVE

    # counterpartyd API RPC host
    if rpc_host:
        config.RPC_HOST = rpc_host
    elif has_config and 'rpc-host' in configfile['Default'] and configfile['Default']['rpc-host']:
        config.RPC_HOST = configfile['Default']['rpc-host']
    else:
        config.RPC_HOST = 'localhost'

    #  counterpartyd API RPC port
    if rpc_port:
        config.RPC_PORT = rpc_port
    elif has_config and 'rpc-port' in configfile['Default'] and configfile['Default']['rpc-port']:
        config.RPC_PORT = configfile['Default']['rpc-port']
    else:
        if config.TESTNET:
            config.RPC_PORT = 14000
        else:
            config.RPC_PORT = 4000
    try:
        config.RPC_PORT = int(config.RPC_PORT)
        assert int(config.RPC_PORT) > 1 and int(config.RPC_PORT) < 65535
    except:
        raise Exception("Please specific a valid port number rpc-port configuration parameter")

    #  counterpartyd API RPC user
    if rpc_user:
        config.RPC_USER = rpc_user
    elif has_config and 'rpc-user' in configfile['Default'] and configfile['Default']['rpc-user']:
        config.RPC_USER = configfile['Default']['rpc-user']
    else:
        config.RPC_USER = 'rpc'

    #  counterpartyd API RPC password
    if rpc_password:
        config.RPC_PASSWORD = rpc_password
    elif has_config and 'rpc-password' in configfile['Default'] and configfile['Default']['rpc-password']:
        config.RPC_PASSWORD = configfile['Default']['rpc-password']
    else:
        raise exceptions.ConfigurationError('RPC password not set. (Use configuration file or --rpc-password=PASSWORD)')

    config.RPC = 'http://' + config.RPC_USER + ':' + config.RPC_PASSWORD + '@' + config.RPC_HOST + ':' + str(config.RPC_PORT)

    ##############
    # OTHER SETTINGS

    # Log
    if log_file:
        config.LOG = log_file
    elif has_config and 'log-file' in configfile['Default']:
        config.LOG = configfile['Default']['log-file']
    else:
        if config.TESTNET:
            config.LOG = os.path.join(config.DATA_DIR, 'counterpartyd.testnet.log')
        else:
            config.LOG = os.path.join(config.DATA_DIR, 'counterpartyd.log')

    # PID file
    if pid_file:
        config.PID = pid_file
    elif has_config and 'pid-file' in configfile['Default']:
        config.PID = configfile['Default']['pid-file']
    else:
        config.PID = os.path.join(config.DATA_DIR, 'counterpartyd.pid')

    if not unittest:
        if config.TESTCOIN:
            config.PREFIX = b'XX'                   # 2 bytes (possibly accidentally created)
        else:
            config.PREFIX = b'CNTRPRTY'             # 8 bytes
    else:
        config.PREFIX = config.UNITTEST_PREFIX
        
    if api_num_threads:
        config.API_NUM_THREADS = int(api_num_threads)
    elif has_config and 'api-num-threads' in configfile['Default']:
        config.API_NUM_THREADS = int(configfile['Default']['api-num-threads'])
    else:
        config.API_NUM_THREADS = 15 #(not suitable for multiuser, high-performance production)

    if api_request_queue_size:
        config.API_REQUEST_QUEUE_SIZE = int(api_request_queue_size)
    elif has_config and 'api-request-queue-size' in configfile['Default']:
        config.API_REQUEST_QUEUE_SIZE = int(configfile['Default']['api-request-queue-size'])
    else:
        config.API_REQUEST_QUEUE_SIZE = 20 #(not suitable for multiuser, high-performance production)

    # Database
    if config.TESTNET:
        config.DB_VERSION_MAJOR = str(config.DB_VERSION_MAJOR) + '.testnet'
    if database_file:
        config.DATABASE = database_file
    else:
        config.DB_VERSION_MAJOR
        config.DATABASE = os.path.join(config.DATA_DIR, 'counterpartyd.' + str(config.DB_VERSION_MAJOR) + '.db')

    # (more) Testnet
    if config.TESTNET:
        if config.TESTCOIN:
            config.ADDRESSVERSION = b'\x6f'
            config.BLOCK_FIRST = 154908
            config.BURN_START = 154908
            config.BURN_END = 4017708   # Fifty years, at ten minutes per block.
            config.UNSPENDABLE = 'mvCounterpartyXXXXXXXXXXXXXXW24Hef'
        else:
            config.ADDRESSVERSION = b'\x6f'
            config.BLOCK_FIRST = 154908
            config.BURN_START = 154908
            config.BURN_END = 4017708   # Fifty years, at ten minutes per block.
            config.UNSPENDABLE = 'mvCounterpartyXXXXXXXXXXXXXXW24Hef'
    else:
        if config.TESTCOIN:
            config.ADDRESSVERSION = b'\x00'
            config.BLOCK_FIRST = 278270
            config.BURN_START = 278310
            config.BURN_END = 2500000   # A long time.
            config.UNSPENDABLE = '1CounterpartyXXXXXXXXXXXXXXXUWLpVr'
        else:
            config.ADDRESSVERSION = b'\x00'
            config.BLOCK_FIRST = 278270
            config.BURN_START = 278310
            config.BURN_END = 283810
            config.UNSPENDABLE = '1CounterpartyXXXXXXXXXXXXXXXUWLpVr'

def balances (address):
    address_data = util.get_address(db, address=address)
    balances = address_data['balances']
    table = PrettyTable(['Asset', 'Amount'])
    table.add_row(['BTC', bitcoin.get_btc_balance(address)])  # BTC
    for balance in balances:
        asset = balance['asset']
        amount = util.devise(db, balance['amount'], balance['asset'], 'output')
        table.add_row([asset, amount])
    print('Balances')
    print(table.get_string())


if __name__ == '__main__':
    if os.name == 'nt':
        #patch up cmd.exe's "challenged" (i.e. broken/non-existent) UTF-8 logging
        util_windows.fix_win32_unicode()
    
    # Parse command-line arguments.
    parser = argparse.ArgumentParser(prog='counterpartyd', description='the reference implementation of the Counterparty protocol')
    parser.add_argument('-V', '--version', action='version', version="counterpartyd v%s" % config.CLIENT_VERSION)

    parser.add_argument('-v', '--verbose', dest='verbose', action='store_true', help='sets log level to DEBUG instead of WARNING')
    parser.add_argument('--force', action='store_true', help='don\'t check whether Bitcoind is caught up')
    parser.add_argument('--testnet', action='store_true', help='use Bitcoin testnet addresses and block numbers')
    parser.add_argument('--testcoin', action='store_true', help='use the test Counterparty network on every blockchain')
    parser.add_argument('--unsigned', action='store_true', default=False, help='print out unsigned hex of transaction; do not sign or broadcast')

    parser.add_argument('--data-dir', help='the directory in which to keep the database, config file and log file, by default')
    parser.add_argument('--database-file', help='the location of the SQLite3 database')
    parser.add_argument('--config-file', help='the location of the configuration file')
    parser.add_argument('--log-file', help='the location of the log file')
    parser.add_argument('--pid-file', help='the location of the pid file')
    parser.add_argument('--api-num-threads', help='the number of threads created for API request processing (CherryPy WSGI, default 10)')
    parser.add_argument('--api-request-queue-size', help='the size of the API request queue (CherryPY WSGI, default 5)')

    parser.add_argument('--bitcoind-rpc-connect', help='the hostname or IP of the bitcoind JSON-RPC server')
    parser.add_argument('--bitcoind-rpc-port', type=int, help='the bitcoind JSON-RPC port to connect to')
    parser.add_argument('--bitcoind-rpc-user', help='the username used to communicate with Bitcoind over JSON-RPC')
    parser.add_argument('--bitcoind-rpc-password', help='the password used to communicate with Bitcoind over JSON-RPC')

    parser.add_argument('--insight-enable', action='store_true', default=False, help='enable the use of insight, instead of blockchain.info')
    parser.add_argument('--insight-connect', help='the insight server hostname or IP to connect to')
    parser.add_argument('--insight-port', type=int, help='the insight server port to connect to')

    parser.add_argument('--rpc-host', help='the IP of the interface to bind to for providing JSON-RPC API access (0.0.0.0 for all interfaces)')
    parser.add_argument('--rpc-port', type=int, help='port on which to provide the counterpartyd JSON-RPC API')
    parser.add_argument('--rpc-user', help='required username to use the counterpartyd JSON-RPC API (via HTTP basic auth)')
    parser.add_argument('--rpc-password', help='required password (for rpc-user) to use the counterpartyd JSON-RPC API (via HTTP basic auth)')

    subparsers = parser.add_subparsers(dest='action', help='the action to be taken')

    parser_server = subparsers.add_parser('server', help='run the server (WARNING: not thread‐safe)')

    parser_potentials = subparsers.add_parser('potentials', help='get potential transactions (WARNING: not thread‐safe)')

    parser_send = subparsers.add_parser('send', help='create and broadcast a *send* message')
    parser_send.add_argument('--source', required=True, help='the source address')
    parser_send.add_argument('--destination', required=True, help='the destination address')
    parser_send.add_argument('--quantity', required=True, help='the quantity of ASSET to send')
    parser_send.add_argument('--asset', required=True, help='the ASSET of which you would like to send QUANTITY')

    parser_order = subparsers.add_parser('order', help='create and broadcast an *order* message')
    parser_order.add_argument('--source', required=True, help='the source address')
    parser_order.add_argument('--get-quantity', required=True, help='the quantity of GET_ASSET that you would like to receive')
    parser_order.add_argument('--get-asset', required=True, help='the asset that you would like to buy')
    parser_order.add_argument('--give-quantity', required=True, help='the quantity of GIVE_ASSET that you are willing to give')
    parser_order.add_argument('--give-asset', required=True, help='the asset that you would like to sell')
    parser_order.add_argument('--expiration', type=int, required=True, help='the number of blocks for which the order should be valid')
    parser_order.add_argument('--fee-fraction-required', default=D(config.FEE_FRACTION_REQUIRED_DEFAULT), help='the miners’ fee required for an order to match this one, as a fraction of the BTC to be bought')
    parser_order.add_argument('--fee-fraction-provided', default=D(config.FEE_FRACTION_PROVIDED_DEFAULT), help='the miners’ fee provided, as a fraction of the BTC to be sold')

    parser_btcpay= subparsers.add_parser('btcpay', help='create and broadcast a *BTCpay* message, to settle an Order Match for which you owe BTC')
    parser_btcpay.add_argument('--order-match-id', required=True, help='the concatenation of the hashes of the two transactions which compose the order match')

    parser_issuance = subparsers.add_parser('issuance', help='issue a new asset, issue more of an existing asset or transfer the ownership of an asset')
    parser_issuance.add_argument('--source', required=True, help='the source address')
    parser_issuance.add_argument('--transfer-destination', help='for transfer of ownership of asset issuance rights')
    parser_issuance.add_argument('--quantity', default=0, help='the quantity of ASSET to be issued')
    parser_issuance.add_argument('--asset', required=True, help='the name of the asset to be issued (if it’s available)')
    parser_issuance.add_argument('--divisible', action='store_true', help='whether or not the asset is divisible (must agree with previous issuances)')
    parser_issuance.add_argument('--callable', dest='callable_', action='store_true', help='whether or not the asset is callable (must agree with previous issuances)')
    parser_issuance.add_argument('--call-date', help='the date from which a callable asset may be called back (must agree with previous issuances)')
    parser_issuance.add_argument('--call-price', help='the price, in XCP per whole unit, at which a callable asset may be called back (must agree with previous issuances)')
    parser_issuance.add_argument('--description', type=str, required=True, help='a description of the asset (set to ‘LOCK’ to lock against further issuances with non‐zero amounts)')

    parser_broadcast = subparsers.add_parser('broadcast', help='broadcast textual and numerical information to the network')
    parser_broadcast.add_argument('--source', required=True, help='the source address')
    parser_broadcast.add_argument('--text', type=str, required=True, help='the textual part of the broadcast (set to ‘LOCK’ to lock feed)')
    parser_broadcast.add_argument('--value', type=float, default=-1, help='numerical value of the broadcast')
    parser_broadcast.add_argument('--fee-fraction', default=0, help='the fraction of bets on this feed that go to its operator')

    parser_bet = subparsers.add_parser('bet', help='offer to make a bet on the value of a feed')
    parser_bet.add_argument('--source', required=True, help='the source address')
    parser_bet.add_argument('--feed-address', required=True, help='the address which publishes the feed to bet on')
    parser_bet.add_argument('--bet-type', choices=list(util.BET_TYPE_NAME.values()), required=True, help='choices: {}'.format(list(util.BET_TYPE_NAME.values())))
    parser_bet.add_argument('--deadline', required=True, help='the date and time at which the bet should be decided/settled')
    parser_bet.add_argument('--wager', required=True, help='the quantity of XCP to wager')
    parser_bet.add_argument('--counterwager', required=True, help='the minimum quantity of XCP to be wagered by the user to bet against you, if he were to accept the whole thing')
    parser_bet.add_argument('--target-value', default=0.0, help='target value for Equal/NotEqual bet')
    parser_bet.add_argument('--leverage', type=int, default=5040, help='leverage, as a fraction of 5040')
    parser_bet.add_argument('--expiration', type=int, required=True, help='the number of blocks for which the bet should be valid')

    parser_dividend = subparsers.add_parser('dividend', help='pay dividends to the holders of an asset (in proportion to their stake in it)')
    parser_dividend.add_argument('--source', required=True, help='the source address')
    parser_dividend.add_argument('--quantity-per-unit', required=True, help='the quantity of XCP to be paid per whole unit held of ASSET')
    parser_dividend.add_argument('--asset', required=True, help='the asset to which pay dividends')
    parser_dividend.add_argument('--dividend-asset', required=True, help='asset in which to pay the dividends')

    parser_burn = subparsers.add_parser('burn', help='destroy bitcoins to earn XCP, during an initial period of time')
    parser_burn.add_argument('--source', required=True, help='the source address')
    parser_burn.add_argument('--quantity', required=True, help='quantity of BTC to be destroyed')

    parser_cancel= subparsers.add_parser('cancel', help='cancel an open order or bet you created')
    parser_cancel.add_argument('--offer-hash', required=True, help='the transaction hash of the order or bet')

    parser_callback = subparsers.add_parser('callback', help='callback a fraction of an asset')
    parser_callback.add_argument('--source', required=True, help='the source address')
    parser_callback.add_argument('--fraction', required=True, help='the fraction of ASSET to call back')
    parser_callback.add_argument('--asset', required=True, help='the asset to callback')

    parser_address = subparsers.add_parser('balances', help='display the balances of a Counterparty address')
    parser_address.add_argument('address', help='the address you are interested in')

    parser_asset = subparsers.add_parser('asset', help='display the basic properties of a Counterparty asset')
    parser_asset.add_argument('asset', help='the asset you are interested in')

    parser_wallet = subparsers.add_parser('wallet', help='list the addresses in your Bitcoind wallet along with their balances in all Counterparty assets')

    parser_pending= subparsers.add_parser('pending', help='list pending order matches awaiting BTCpayment from you')

    parser_reparse = subparsers.add_parser('reparse', help='reparse all transactions in the database (WARNING: not thread‐safe)')

    parser_rollback = subparsers.add_parser('rollback', help='rollback database (WARNING: not thread‐safe)')
    parser_rollback.add_argument('block_index', type=int, help='the index of the last known good block')

    parser_market = subparsers.add_parser('market', help='fill the screen with an always up-to-date summary of the Counterparty market')
    parser_market.add_argument('--give-asset', help='only show orders offering to sell GIVE_ASSET')
    parser_market.add_argument('--get-asset', help='only show orders offering to buy GET_ASSET')

    """
    parser_checksum = subparsers.add_parser('checksum', help='create an asset name from a base string')
    parser_checksum.add_argument('string', help='base string of the desired asset name')
    """

    args = parser.parse_args()

    # Configuration
    set_options(data_dir=args.data_dir,
                bitcoind_rpc_connect=args.bitcoind_rpc_connect, bitcoind_rpc_port=args.bitcoind_rpc_port,
                bitcoind_rpc_user=args.bitcoind_rpc_user, bitcoind_rpc_password=args.bitcoind_rpc_password,
                insight_enable=args.insight_enable, insight_connect=args.insight_connect, insight_port=args.insight_port,
                rpc_host=args.rpc_host, rpc_port=args.rpc_port, rpc_user=args.rpc_user, rpc_password=args.rpc_password,
                log_file=args.log_file, pid_file=args.pid_file,
                api_num_threads=args.api_num_threads, api_request_queue_size=args.api_request_queue_size,
                database_file=args.database_file, testnet=args.testnet, testcoin=args.testcoin, unittest=False)

    #Create/update pid file
    pid = str(os.getpid())
    pidf = open(config.PID, 'w')
    pidf.write(pid)
    pidf.close()    

    # Database
    db = util.connect_to_db()

    # Logging (to file and console).
    logger = logging.getLogger() #get root logger
    logger.setLevel(logging.DEBUG if args.verbose else logging.INFO)
    #Console logging
    console = logging.StreamHandler()
    console.setLevel(logging.DEBUG if args.verbose else logging.INFO)
    formatter = logging.Formatter('%(message)s')
    console.setFormatter(formatter)
    logger.addHandler(console)
    #File logging (rotated)
    max_log_size = 2 * 1024 * 1024 #max log size of 2 MB before rotation (make configurable later)
    if os.name == 'nt':
        fileh = util_windows.SanitizedRotatingFileHandler(config.LOG, maxBytes=max_log_size, backupCount=5)
    else:
        fileh = logging.handlers.RotatingFileHandler(config.LOG, maxBytes=max_log_size, backupCount=5)
    fileh.setLevel(logging.DEBUG if args.verbose else logging.INFO)
    formatter = logging.Formatter('%(asctime)s %(message)s', '%Y-%m-%d-T%H:%M:%S%z')
    fileh.setFormatter(formatter)
    logger.addHandler(fileh)
    #API requests logging (don't show on console in normal operation)
    requests_log = logging.getLogger("requests")
    requests_log.setLevel(logging.DEBUG if args.verbose else logging.WARNING)

    if args.action == None: args.action = 'server'
    
    # TODO
    # Check versions.
    # Check that bitcoind is running, communicable, and caught up with the blockchain.
    # Check that the database has caught up with bitcoind.
    if not args.force:
        util.versions_check(db)
        bitcoin.bitcoind_check(db)
        if args.action not in ('server', 'reparse', 'rollback', 'potentials'):
            util.database_check(db, bitcoin.get_block_count())
    # TODO

    # Do something.


    # MESSAGE CREATION
    if args.action == 'send':
        quantity = util.devise(db, args.quantity, args.asset, 'input')
        cli('create_send', [args.source, args.destination, args.asset,
                           quantity],
            args.unsigned)

    elif args.action == 'order':
        fee_required, fee_fraction_provided = D(args.fee_fraction_required), D(args.fee_fraction_provided)
        give_quantity, get_quantity = D(args.give_quantity), D(args.get_quantity)

        # Fee argument is either fee_required or fee_provided, as necessary.
        if args.give_asset == 'BTC':
            fee_required = 0
            fee_fraction_provided = util.devise(db, fee_fraction_provided, 'fraction', 'input')
            fee_provided = round(D(fee_fraction_provided) * D(give_quantity) * D(config.UNIT))
            if fee_provided < config.MIN_FEE:
                raise exceptions.InputError('Fee provided less than minimum necessary for acceptance in a block.')
            print('Fee provided: {} BTC'.format(util.devise(db, fee_provided, 'BTC', 'output')))
        elif args.get_asset == 'BTC':
            fee_provided = config.MIN_FEE
            fee_fraction_required = util.devise(db, args.fee_fraction_required, 'fraction', 'input')
            fee_required = round(D(fee_fraction_required) * D(get_quantity) * D(config.UNIT))
            print('Fee required: {} BTC'.format(util.devise(db, fee_required, 'BTC', 'output')))
        else:
            fee_required = 0
            fee_provided = config.MIN_FEE

        give_quantity = util.devise(db, give_quantity, args.give_asset, 'input')
        get_quantity = util.devise(db, get_quantity, args.get_asset, 'input')

        cli('create_order', [args.source, args.give_asset, give_quantity,
                            args.get_asset, get_quantity, args.expiration,
                            fee_required, fee_provided],
           args.unsigned)

    elif args.action == 'btcpay':
        cli('create_btcpay', [args.order_match_id], args.unsigned)

    elif args.action == 'issuance':
        quantity = util.devise(db, args.quantity, None, 'input',
                               divisible=args.divisible)
        if args.callable_:
            if not args.call_date:
                parser.error('must specify call date of callable asset', )
            if not args.call_price:
                parser.error('must specify call price of callable asset')
            call_date = calendar.timegm(dateutil.parser.parse(args.call_date).utctimetuple())
            call_price = float(args.call_price)
        else:
            call_date, call_price = 0, 0

<<<<<<< HEAD
        cli('create_issuance', [args.source,
                               args.asset, quantity, args.divisible, args.description,
                               args.callable_, call_date,
                               call_price, args.transfer_destination],
=======
        cli('create_issuance', [args.source, args.asset, quantity,
                                args.divisible, args.description,
                                args.callable_, call_date, call_price,
                                args.transfer_destination],
>>>>>>> 10be22c1
           args.unsigned)

    elif args.action == 'broadcast':
        value = util.devise(db, args.value, 'value', 'input')
        fee_fraction = util.devise(db, args.fee_fraction, 'fraction', 'input')

        cli('create_broadcast', [args.source, fee_fraction, args.text,
                                 int(time.time()), value],
           args.unsigned)

    elif args.action == 'bet':
        deadline = calendar.timegm(dateutil.parser.parse(args.deadline).utctimetuple())
        wager = util.devise(db, args.wager, 'XCP', 'input')
        counterwager = util.devise(db, args.counterwager, 'XCP', 'input')
        target_value = util.devise(db, args.target_value, 'value', 'input')
        leverage = util.devise(db, args.leverage, 'leverage', 'input')

        cli('create_bet', [args.source, args.feed_address,
                          util.BET_TYPE_ID[args.bet_type], deadline,
                          wager, counterwager, args.expiration, target_value,
                          leverage],
           args.unsigned)

    elif args.action == 'dividend':
        quantity_per_unit = util.devise(db, args.quantity_per_unit, 'XCP', 'input')
        cli('create_dividend', [args.source, quantity_per_unit, args.asset],
           args.unsigned, args.dividend_asset)

    elif args.action == 'burn':
        quantity = util.devise(db, args.quantity, 'BTC', 'input')
        cli('create_burn', [args.source, quantity], args.unsigned)

    elif args.action == 'cancel':
        cli('create_cancel', [args.offer_hash], args.unsigned)

    elif args.action == 'callback':
        cli('create_callback', [args.source, util.devise(db, args.fraction,
                                'fraction', 'input'), args.asset],
           args.unsigned)


    # VIEWING (temporary)
    elif args.action == 'balances':
        try:
            bitcoin.base58_decode(args.address, config.ADDRESSVERSION)
        except Exception:
            raise exceptions.InvalidAddressError('Invalid Bitcoin address:',
                                                  args.address)
        balances(args.address)

    elif args.action == 'asset':
        results = util.api('get_asset_info', [args.asset])
        asset_id = util.get_asset_id(args.asset)
        divisible = results['divisible']
        total_issued = util.devise(db, results['total_issued'], args.asset, dest='output')
        call_date = util.isodt(results['call_date']) if results['call_date'] else results['call_date']
        call_price = str(results['call_price']) + ' XCP' if results['call_price'] else results['call_price']

        print('Asset Name:', args.asset)
        print('Asset ID:', asset_id)
        print('Divisible:', divisible)
        print('Total Issued:', total_issued)
        print('Issuer:', results['issuer'])
        print('Callable:', results['callable'])
        print('Call Date:', call_date)
        print('Call Price:', call_price)
        print('Description:', '‘' + results['description'] + '’')

        print('Shareholders:')
        balances = util.get_balances(db, asset=args.asset)       # + util.get_escrowed(db, asset=asset)
        print('\taddress, quantity')
        for balance in balances:
            if not balance['amount']: continue
            amount = util.devise(db, balance['amount'], args.asset, 'output')
            print('\t' + str(balance['address']) + ',' + str(amount))


    elif args.action == 'wallet':
        total_table = PrettyTable(['Asset', 'Balance'])
        totals = {}

        print()
        for bunch in bitcoin.get_wallet():
            address, btc_balance = bunch[:2]
            get_address = util.get_address(db, address=address)
            balances = get_address['balances']
            table = PrettyTable(['Asset', 'Balance'])
            empty = True
            if btc_balance:
                table.add_row(['BTC', btc_balance])  # BTC
                if 'BTC' in totals.keys(): totals['BTC'] += btc_balance
                else: totals['BTC'] = btc_balance
                empty = False
            for balance in balances:
                asset = balance['asset']
                balance = D(util.devise(db, balance['amount'], balance['asset'], 'output'))
                if balance:
                    if asset in totals.keys(): totals[asset] += balance
                    else: totals[asset] = balance
                    table.add_row([asset, balance])
                    empty = False
            if not empty:
                print(address)
                print(table.get_string())
                print()
        for asset in totals.keys():
            balance = totals[asset]
            total_table.add_row([asset, round(balance, 8)])
        print('TOTAL')
        print(total_table.get_string())
        print()

    elif args.action == 'pending':
        awaiting_btcs = util.get_order_matches(db, status='pending', is_mine=True)
        table = PrettyTable(['Matched Order ID', 'Time Left'])
        for order_match in awaiting_btcs:
            order_match = format_order_match(db, order_match)
            table.add_row(order_match)
        print(table)

    elif args.action == 'market':
        market(args.give_asset, args.get_asset)


    # PARSING
    elif args.action == 'reparse':
        blocks.reparse(db)

    elif args.action == 'rollback':
        blocks.reparse(db, block_index=args.block_index)

    elif args.action == 'server':
        api_server = api.APIServer()
        api_server.daemon = True
        api_server.start()

        # Check that Insight works if enabled.
        if config.INSIGHT_ENABLE and not args.force:
            try:
                bitcoin.get_btc_balance(config.UNSPENDABLE, normalize=False)
            except requests.exceptions.ConnectionError:
                raise exceptions.InsightError('Could not connect to Insight server.')

        blocks.follow(db)

    elif args.action == 'potentials':
        blocks.get_potentials(db)


    else:
        parser.print_help()

# vim: tabstop=8 expandtab shiftwidth=4 softtabstop=4<|MERGE_RESOLUTION|>--- conflicted
+++ resolved
@@ -656,17 +656,10 @@
         else:
             call_date, call_price = 0, 0
 
-<<<<<<< HEAD
-        cli('create_issuance', [args.source,
-                               args.asset, quantity, args.divisible, args.description,
-                               args.callable_, call_date,
-                               call_price, args.transfer_destination],
-=======
         cli('create_issuance', [args.source, args.asset, quantity,
                                 args.divisible, args.description,
                                 args.callable_, call_date, call_price,
                                 args.transfer_destination],
->>>>>>> 10be22c1
            args.unsigned)
 
     elif args.action == 'broadcast':
