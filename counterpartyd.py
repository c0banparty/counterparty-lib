--- conflicted
+++ resolved
@@ -223,11 +223,7 @@
     print('\n')
 
     # Open orders.
-<<<<<<< HEAD
-    orders = util.get_orders(db, validity='Valid', show_expired=False, show_empty=False)
-=======
     orders = util.get_orders(db, validity='valid', show_expired=False, show_empty=False)
->>>>>>> 2e5d4861
     table = PrettyTable(['Give Quantity', 'Give Asset', 'Price', 'Price Assets', 'Required BTC Fee', 'Provided BTC Fee', 'Time Left', 'Tx Hash'])
     for order in orders:
         if give_asset and order['give_asset'] != give_asset: continue
