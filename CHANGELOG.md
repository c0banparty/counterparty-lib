--- conflicted
+++ resolved
@@ -1,7 +1,3 @@
-<<<<<<< HEAD
-* v6.15
-	* bug in calculation of holders
-=======
 ## Client Versions ##
 * v9.16 (unreleased)
 	* regular version, database, Bitcoind checking in API
@@ -9,7 +5,6 @@
 	* simplify version checking (combined DB and client versions), which necessitates skipping versions
 * v6.15
 	* bug in calculation of holders (protocol change: retroactive)
->>>>>>> d85958e7
 * v6.14
 	* fully floating transaction fees
 	* lots of miscellaneous bug fixes
