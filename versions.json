--- conflicted
+++ resolved
@@ -1,9 +1,5 @@
 {
-<<<<<<< HEAD
-	"minimum_client_version": 6.4,
-=======
 	"minimum_client_version": 6.5,
->>>>>>> 10be22c1
 	"protocol_changes": [
 		{
 			"block_index": 285306,
