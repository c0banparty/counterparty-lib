#! /usr/bin/python3

"""Pay out dividends."""

import struct
import decimal
D = decimal.Decimal

from . import (util, config, exceptions, bitcoin, util)

FORMAT_1 = '>QQ'
LENGTH_1 = 8 + 8
FORMAT_2 = '>QQQ'
LENGTH_2 = 8 + 8 + 8
ID = 50


def validate (db, source, amount_per_unit, asset, dividend_asset):
    problems = []

    if asset in ('BTC', 'XCP'):
        problems.append('cannot pay dividends to holders of BTC or XCP')

<<<<<<< HEAD
    if amount_per_unit <= 0: problems.append('non‐positive amount per unit')
=======
    if not isinstance(amount_per_unit, int):
        problems.append('amount_per_unit must be in satoshis')
        return problems
>>>>>>> 10be22c1

    if amount_per_unit <= 0: problems.append('non‐positive amount per unit')

    # Examine asset.
    issuances = util.get_issuances(db, status='valid', asset=asset)
    if not issuances:
        problems.append('no such asset, {}.'.format(asset))
        return None, None, problems
    divisible = issuances[0]['divisible']

    # Examine dividend asset.
    if dividend_asset in ('BTC', 'XCP'):
        dividend_divisible = True
    else:
        issuances = util.get_issuances(db, status='valid', asset=dividend_asset)
        if not issuances:
            problems.append('no such dividend asset, {}.'.format(dividend_asset))
            return None, None, problems
        dividend_divisible = issuances[0]['divisible']

    outputs = []
    balances = util.get_balances(db, asset=asset)       # + util.get_escrowed(db, asset=asset)
    for balance in balances:
        address, address_amount = balance['address'], balance['amount']
        dividend_amount = address_amount * amount_per_unit
        if divisible: dividend_amount /= config.UNIT
        if not dividend_divisible: dividend_amount /= config.UNIT
        dividend_amount = int(dividend_amount)
        outputs.append({'address': address, 'dividend_amount': dividend_amount})

    dividend_total = sum([output['dividend_amount'] for output in outputs])
    if not dividend_total: problems.append('zero dividend')

    balances = util.get_balances(db, address=source, asset=dividend_asset)
    if not balances or balances[0]['amount'] < dividend_total:
        problems.append('insufficient funds')

    return dividend_total, outputs, problems

def compose (db, source, amount_per_unit, asset, dividend_asset):

    dividend_total, outputs, problems = validate(db, source, amount_per_unit, asset, dividend_asset)
    if problems: raise exceptions.DividendError(problems)
    print('Total amount to be distributed in dividends:', util.devise(db, dividend_total, dividend_asset, 'output'), dividend_asset)

    if dividend_asset == 'BTC':
        problems.append('Cannot (yet) pay BTC dividends.')

    asset_id = util.get_asset_id(asset)
    dividend_asset_id = util.get_asset_id(dividend_asset)
    data = config.PREFIX + struct.pack(config.TXTYPE_FORMAT, ID)
    data += struct.pack(FORMAT_2, amount_per_unit, asset_id, dividend_asset_id)
    return (source, None, None, config.MIN_FEE, data)

def parse (db, tx, message):
    dividend_parse_cursor = db.cursor()

    # Unpack message.
    try:
        if (tx['block_index'] > 288150 or config.TESTNET) and len(message) == LENGTH_2:
            amount_per_unit, asset_id, dividend_asset_id = struct.unpack(FORMAT_2, message)
            asset = util.get_asset_name(asset_id)
            dividend_asset = util.get_asset_name(dividend_asset_id)
            status = 'valid'
        elif len(message) == LENGTH_1:
            amount_per_unit, asset_id = struct.unpack(FORMAT_1, message)
            asset = util.get_asset_name(asset_id)
            dividend_asset = 'XCP'
            status = 'valid'
        else:
            raise Exception
    except (struct.error, Exception) as e:
        amount_per_unit, asset = None, None
        status = 'invalid: could not unpack'

    if dividend_asset == 'BTC':
        status = 'invalid: cannot pay BTC dividends within protocol'

    if status == 'valid':
        # For SQLite3
        amount_per_unit = min(amount_per_unit, config.MAX_INT)

        dividend_total, outputs, problems = validate(db, tx['source'], amount_per_unit, asset, dividend_asset)
        if problems: status = 'invalid: ' + ';'.join(problems)

    if status == 'valid':
        # Debit.
        util.debit(db, tx['block_index'], tx['source'], dividend_asset, dividend_total)

        # Credit.
        for output in outputs:
            util.credit(db, tx['block_index'], output['address'], dividend_asset, output['dividend_amount'])

    # Add parsed transaction to message-type–specific table.
    bindings = {
        'tx_index': tx['tx_index'],
        'tx_hash': tx['tx_hash'],
        'block_index': tx['block_index'],
        'source': tx['source'],
        'asset': asset,
        'dividend_asset': dividend_asset,
        'amount_per_unit': amount_per_unit,
        'status': status,
    }
    sql='insert into dividends values(:tx_index, :tx_hash, :block_index, :source, :asset, :dividend_asset, :amount_per_unit, :status)'
    dividend_parse_cursor.execute(sql, bindings)

    dividend_parse_cursor.close()

# vim: tabstop=8 expandtab shiftwidth=4 softtabstop=4<|MERGE_RESOLUTION|>--- conflicted
+++ resolved
@@ -21,13 +21,9 @@
     if asset in ('BTC', 'XCP'):
         problems.append('cannot pay dividends to holders of BTC or XCP')
 
-<<<<<<< HEAD
-    if amount_per_unit <= 0: problems.append('non‐positive amount per unit')
-=======
     if not isinstance(amount_per_unit, int):
         problems.append('amount_per_unit must be in satoshis')
         return problems
->>>>>>> 10be22c1
 
     if amount_per_unit <= 0: problems.append('non‐positive amount per unit')
 
