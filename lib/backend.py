--- conflicted
+++ resolved
@@ -87,7 +87,6 @@
     call_id = 0
     call_list = []
     for tx_hash in old_rpc('getrawmempool', []):
-<<<<<<< HEAD
         call_list.append({
             "method": 'getrawtransaction',
             "params": [tx_hash, 1],
@@ -104,12 +103,7 @@
                 addresses = extract_addresses(json.dumps(tx, cls=util.DecimalEncoder))
                 if addr in addresses:
                     unconfirmed_tx.append(tx)
-=======
-        tx = get_cached_raw_transaction(tx_hash, verbose=True)
-        addresses = extract_addresses(json.dumps(tx))
-        if address in addresses:
-            unconfirmed_tx.append(tx)
->>>>>>> b9450345
+
     return unconfirmed_tx
 
 
