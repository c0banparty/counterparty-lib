#! /usr/bin/python3

import binascii
import struct
import logging

from . import (util, config, exceptions, bitcoin, util)

FORMAT = '>32s32s'
ID = 11
LENGTH = 32 + 32

<<<<<<< HEAD
def validate (db, tx0_hash, tx1_hash):
    order_match_id = tx0_hash + tx1_hash
    problems = []
=======
def create (db, order_match_id, test=False, unsigned=False):
    tx0_hash, tx1_hash = order_match_id[:64], order_match_id[64:] # UTF-8 encoding means that the indices are doubled.
    tx0_hash_bytes, tx1_hash_bytes = binascii.unhexlify(bytes(tx0_hash, 'utf-8')), binascii.unhexlify(bytes(tx1_hash, 'utf-8'))
    data = config.PREFIX + struct.pack(config.TXTYPE_FORMAT, ID)
    data += struct.pack(FORMAT, tx0_hash_bytes, tx1_hash_bytes)
>>>>>>> c198de4e

    order_matches = util.get_order_matches(db, validity='Valid: awaiting BTC payment', tx0_hash=tx0_hash, tx1_hash=tx1_hash)
    if len(order_matches) == 0:
        problems.append('invalid order match ID, {}'.format(order_match_id))
        order_match = None
    elif len(order_matches) > 1:
        assert False
    else:
        order_match = order_matches[0]

    return order_match, problems

def create (db, order_match_id, test=False):
    tx0_hash, tx1_hash = order_match_id[:64], order_match_id[64:] # UTF-8 encoding means that the indices are doubled.

    # Try to match.
    order_match, problems = validate(db, tx0_hash, tx1_hash)
    if problems: raise exceptions.BTCPayError(problems)

    # Figure out to which address the BTC are being paid.
    if order_match['backward_asset'] == 'BTC':
        source = order_match['tx1_address']
        destination = order_match['tx0_address']
        btc_amount = order_match['backward_amount']
    else:
        source = order_match['tx0_address']
        destination = order_match['tx1_address']
        btc_amount = order_match['forward_amount']

<<<<<<< HEAD
    tx0_hash_bytes, tx1_hash_bytes = binascii.unhexlify(bytes(tx0_hash, 'utf-8')), binascii.unhexlify(bytes(tx1_hash, 'utf-8'))
    data = config.PREFIX + struct.pack(config.TXTYPE_FORMAT, ID)
    data += struct.pack(FORMAT, tx0_hash_bytes, tx1_hash_bytes)
    return bitcoin.transaction(source, destination, btc_amount, config.MIN_FEE, data, test)
=======
    return bitcoin.transaction(source, destination, btc_amount, config.MIN_FEE, data, test=test, unsigned=unsigned)
>>>>>>> c198de4e

def parse (db, tx, message):
    btcpay_parse_cursor = db.cursor()

    # Unpack message.
    try:
        tx0_hash_bytes, tx1_hash_bytes = struct.unpack(FORMAT, message)
        tx0_hash, tx1_hash = binascii.hexlify(tx0_hash_bytes).decode('utf-8'), binascii.hexlify(tx1_hash_bytes).decode('utf-8')
        validity = 'Valid'
    except Exception:
        tx0_hash, tx1_hash = None, None
        validity = 'Invalid: could not unpack'

    if validity == 'Valid':
        # Try to match.
        order_match, problems = validate(db, tx0_hash, tx1_hash)
        if problems: validity = 'Invalid: ' + ';'.join(problems)
        order_match_id = tx0_hash + tx1_hash

    if validity == 'Valid':
        # Credit source address for the currency that he bought with the bitcoins.
        # BTC must be paid all at once and come from the 'correct' address.
        if order_match['tx0_address'] == tx['source'] and tx['btc_amount'] >= order_match['forward_amount']:
            btcpay_parse_cursor.execute('''UPDATE order_matches SET validity=? WHERE (tx0_hash=? AND tx1_hash=?)''', ('Valid', tx0_hash, tx1_hash))
            if order_match['backward_asset'] != 'BTC':
                util.credit(db, tx['source'], order_match['backward_asset'], order_match['backward_amount'])
            validity = 'Paid'
        if order_match['tx1_address'] == tx['source'] and tx['btc_amount'] >= order_match['backward_amount']:
            btcpay_parse_cursor.execute('''UPDATE order_matches SET validity=? WHERE (tx0_hash=? AND tx1_hash=?)''', ('Valid', tx0_hash, tx1_hash))
            if order_match['forward_asset'] != 'BTC':
                util.credit(db, tx['source'], order_match['forward_asset'], order_match['forward_amount'])
            validity = 'Paid'
        logging.info('BTC Payment for Order Match: {} ({})'.format(util.short(order_match_id), util.short(tx['tx_hash'])))

    # Add parsed transaction to message-type–specific table.
    element_data = {
        'tx_index': tx['tx_index'],
        'tx_hash': tx['tx_hash'],
        'block_index': tx['block_index'],
        'source': tx['source'],
        'order_match_id': order_match_id,
        'validity': validity,
    }
    btcpay_parse_cursor.execute(*util.get_insert_sql('btcpays', element_data))
    config.zeromq_publisher.push_to_subscribers('new_btcpay', element_data)

    btcpay_parse_cursor.close()

# vim: tabstop=8 expandtab shiftwidth=4 softtabstop=4<|MERGE_RESOLUTION|>--- conflicted
+++ resolved
@@ -10,17 +10,9 @@
 ID = 11
 LENGTH = 32 + 32
 
-<<<<<<< HEAD
 def validate (db, tx0_hash, tx1_hash):
     order_match_id = tx0_hash + tx1_hash
     problems = []
-=======
-def create (db, order_match_id, test=False, unsigned=False):
-    tx0_hash, tx1_hash = order_match_id[:64], order_match_id[64:] # UTF-8 encoding means that the indices are doubled.
-    tx0_hash_bytes, tx1_hash_bytes = binascii.unhexlify(bytes(tx0_hash, 'utf-8')), binascii.unhexlify(bytes(tx1_hash, 'utf-8'))
-    data = config.PREFIX + struct.pack(config.TXTYPE_FORMAT, ID)
-    data += struct.pack(FORMAT, tx0_hash_bytes, tx1_hash_bytes)
->>>>>>> c198de4e
 
     order_matches = util.get_order_matches(db, validity='Valid: awaiting BTC payment', tx0_hash=tx0_hash, tx1_hash=tx1_hash)
     if len(order_matches) == 0:
@@ -33,7 +25,7 @@
 
     return order_match, problems
 
-def create (db, order_match_id, test=False):
+def create (db, order_match_id, test=False, unsigned=False):
     tx0_hash, tx1_hash = order_match_id[:64], order_match_id[64:] # UTF-8 encoding means that the indices are doubled.
 
     # Try to match.
@@ -50,14 +42,10 @@
         destination = order_match['tx1_address']
         btc_amount = order_match['forward_amount']
 
-<<<<<<< HEAD
     tx0_hash_bytes, tx1_hash_bytes = binascii.unhexlify(bytes(tx0_hash, 'utf-8')), binascii.unhexlify(bytes(tx1_hash, 'utf-8'))
     data = config.PREFIX + struct.pack(config.TXTYPE_FORMAT, ID)
     data += struct.pack(FORMAT, tx0_hash_bytes, tx1_hash_bytes)
-    return bitcoin.transaction(source, destination, btc_amount, config.MIN_FEE, data, test)
-=======
     return bitcoin.transaction(source, destination, btc_amount, config.MIN_FEE, data, test=test, unsigned=unsigned)
->>>>>>> c198de4e
 
 def parse (db, tx, message):
     btcpay_parse_cursor = db.cursor()
