--- conflicted
+++ resolved
@@ -8,19 +8,11 @@
 
 # Versions
 CLIENT_VERSION_MAJOR = 6
-<<<<<<< HEAD
-CLIENT_VERSION_MINOR = 8
-CLIENT_VERSION = float(str(CLIENT_VERSION_MAJOR) + '.' + str(CLIENT_VERSION_MINOR))
-DB_VERSION_MAJOR = 9        # Major version changes the blocks or transactions table.
-DB_VERSION_MINOR = 901       # Minor version changes just the parsing.
-DB_VERSION = float(str(DB_VERSION_MAJOR) + '.' + str(DB_VERSION_MINOR))
-=======
 CLIENT_VERSION_MINOR = 10
 CLIENT_VERSION_STRING = str(CLIENT_VERSION_MAJOR) + '.' + str(CLIENT_VERSION_MINOR)
 DB_VERSION_MAJOR = 9            # Major version changes the blocks or transactions table.
 DB_VERSION_MINOR = 10           # Minor version changes just the parsing.
 DB_VERSION_STRING = str(DB_VERSION_MAJOR) + '.' + str(DB_VERSION_MINOR)
->>>>>>> 1a047ff7
 
 # Bitcoin protocol
 MULTISIG = True
