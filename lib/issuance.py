#! /usr/bin/python3

"""
Allow simultaneous lock and transfer.
"""

import struct
import decimal
D = decimal.Decimal

from . import (config, util, exceptions, bitcoin, util)

FORMAT_1 = '>QQ?'
LENGTH_1 = 8 + 8 + 1
FORMAT_2 = '>QQ??If42p'
LENGTH_2 = 8 + 8 + 1 + 1 + 4 + 4 + 42
ID = 20


def validate (db, source, destination, asset, amount, divisible, callable_, call_date, call_price, description, block_index=None):
    problems = []

    if asset in ('BTC', 'XCP'):
        problems.append('cannot issue BTC or XCP')

<<<<<<< HEAD
    if not isinstance(amount, int): problems.append('amount must be in satoshi')
    if not isinstance(call_date, int): problems.append('call_date must be epoch integer')

    if amount <= 0: problems.append('non‐positive amount')
=======
    if call_price is None: call_price = 0.0
    if call_date is None: call_date = 0

    if not isinstance(amount, int):
        problems.append('amount must be in satoshis')
        return problems
    if not isinstance(call_date, int):
        problems.append('call_date must be epoch integer')
        return problems
    if not isinstance(call_price, float):
        problems.append('call_price must be a float')
        return problems

    if amount < 0: problems.append('negative amount')
>>>>>>> 10be22c1
    if call_price < 0: problems.append('negative call_price')
    if call_date < 0: problems.append('negative call_date')

    # Valid re-issuance?
    cursor = db.cursor()
    cursor.execute('''SELECT * FROM issuances \
                      WHERE (status = ? AND asset = ?)''', ('valid', asset))
    issuances = cursor.fetchall()
    cursor.close()
    if issuances:
        last_issuance = issuances[-1]
        if call_date is None: call_date = 0
        if call_price is None: call_price = 0.0
        
        if last_issuance['issuer'] != source:
            problems.append('asset exists and was not issued by this address')
        elif bool(last_issuance['divisible']) != bool(divisible):
            problems.append('asset exists with a different divisibility')
        elif bool(last_issuance['callable']) != bool(callable_) or last_issuance['call_date'] != call_date or last_issuance['call_price'] != call_price:
            problems.append('asset exists with a different callability, call date or call price')
        elif last_issuance['locked'] and amount:
            problems.append('locked asset and non‐zero amount')
    elif description.lower() == 'lock':
        problems.append('cannot lock a nonexistent asset')
    elif destination:
        problems.append('cannot transfer a nonexistent asset')

    cursor = db.cursor()
    cursor.execute('''SELECT * FROM balances \
                      WHERE (address = ? AND asset = ?)''', (source, 'XCP'))
    balances = cursor.fetchall()
    cursor.close()
    if block_index:
        fee = 0
        if block_index >= 286000 or config.TESTNET:     # Protocol change.
            fee = config.ISSUANCE_FEE * config.UNIT
        elif block_index > 281236 or config.TESTNET:    # Protocol change.
            fee = config.ISSUANCE_FEE
        if fee and (not balances or balances[0]['amount'] < fee):
            problems.append('insufficient funds')

    # For SQLite3
    call_date = min(call_date, config.MAX_INT)
    total = sum([issuance['amount'] for issuance in issuances])
    assert isinstance(amount, int)
    if total + amount > config.MAX_INT:
        problems.append('maximum total quantity exceeded')

    if destination and amount:
        problems.append('cannot issue and transfer simultaneously')

    return problems

def compose (db, source, destination, asset, amount, divisible, callable_, call_date, call_price, description):
    problems = validate(db, source, destination, asset, amount, divisible, callable_, call_date, call_price, description)
    if problems: raise exceptions.IssuanceError(problems)

    asset_id = util.get_asset_id(asset)
    data = config.PREFIX + struct.pack(config.TXTYPE_FORMAT, ID)
    data += struct.pack(FORMAT_2, asset_id, amount, 1 if divisible else 0, 1 if callable_ else 0, 
<<<<<<< HEAD
        call_date or 0, call_price or 0, description.encode('utf-8'))
=======
        call_date or 0, call_price or 0.0, description.encode('utf-8'))
>>>>>>> 10be22c1
    if len(data) > 80:
        raise exceptions.IssuanceError('Description is greater than 52 bytes.')
    return (source, destination, None, config.MIN_FEE, data)

def parse (db, tx, message):
    issuance_parse_cursor = db.cursor()

    # Unpack message.
    try:
        if (tx['block_index'] > 283271 or config.TESTNET) and len(message) == LENGTH_2: # Protocol change.
            asset_id, amount, divisible, callable_, call_date, call_price, description = struct.unpack(FORMAT_2, message)
            call_price = round(call_price, 6) # TODO: arbitrary
            try:
                description = description.decode('utf-8')
            except UnicodeDecodeError:
                description = ''
        else:
            asset_id, amount, divisible = struct.unpack(FORMAT_1, message)
            callable_, call_date, call_price, description = False, 0, 0.0, ''
        try:
            asset = util.get_asset_name(asset_id)
        except:
            status = 'invalid: bad asset name'
        status = 'valid'
    except struct.error:
        asset, amount, divisible, callable_, call_date, call_price, description = None, None, None, None, None, None, None
        status = 'invalid: could not unpack'

    if status == 'valid':
<<<<<<< HEAD
        if not callable_: calldate, call_price = 0, 0
=======
        if not callable_: calldate, call_price = 0, 0.0
>>>>>>> 10be22c1
        problems = validate(db, tx['source'], tx['destination'], asset, amount, divisible, callable_, call_date, call_price, description, block_index=tx['block_index'])
        if problems: status = 'invalid: ' + ';'.join(problems)
        if 'maximum total quantity exceeded' in problems:
            amount = 0

    if tx['destination']:
        issuer = tx['destination']
        transfer = True
        amount = 0
    else:
        issuer = tx['source']
        transfer = False

    fee = 0
    if status == 'valid':
        # Debit fee.
        fee = 0
        if amount:
            if tx['block_index'] >= 286000 or config.TESTNET:   # Protocol change.
                fee = config.ISSUANCE_FEE * config.UNIT
            elif tx['block_index'] > 281236 or config.TESTNET:                    # Protocol change.
                fee = config.ISSUANCE_FEE
            if fee:
                util.debit(db, tx['block_index'], tx['source'], 'XCP', fee)

    # Lock?
    if description and description.lower() == 'lock':
        lock = True
        cursor = db.cursor()
        issuances = list(cursor.execute('''SELECT * FROM issuances \
                                           WHERE (status = ? AND asset = ?)''', ('valid', asset)))
        cursor.close()
        description = issuances[-1]['description']  # Use last description.
        timestamp, value_int, fee_fraction_int = None, None, None
    else:
        lock = False

    # Add parsed transaction to message-type–specific table.
    bindings= {
        'tx_index': tx['tx_index'],
        'tx_hash': tx['tx_hash'],
        'block_index': tx['block_index'],
        'asset': asset,
        'amount': amount,
        'divisible': divisible,
        'source': tx['source'],
        'issuer': issuer,
        'transfer': transfer,
        'callable': callable_,
        'call_date': call_date,
        'call_price': call_price,
        'description': description,
        'fee_paid': fee,
        'locked': lock,
        'status': status,
    }
    sql='insert into issuances values(:tx_index, :tx_hash, :block_index, :asset, :amount, :divisible, :source, :issuer, :transfer, :callable, :call_date, :call_price, :description, :fee_paid, :lock, :status)'
    issuance_parse_cursor.execute(sql, bindings)

    # Credit.
    if status == 'valid' and amount:
        util.credit(db, tx['block_index'], tx['source'], asset, amount)

    issuance_parse_cursor.close()

# vim: tabstop=8 expandtab shiftwidth=4 softtabstop=4<|MERGE_RESOLUTION|>--- conflicted
+++ resolved
@@ -23,12 +23,6 @@
     if asset in ('BTC', 'XCP'):
         problems.append('cannot issue BTC or XCP')
 
-<<<<<<< HEAD
-    if not isinstance(amount, int): problems.append('amount must be in satoshi')
-    if not isinstance(call_date, int): problems.append('call_date must be epoch integer')
-
-    if amount <= 0: problems.append('non‐positive amount')
-=======
     if call_price is None: call_price = 0.0
     if call_date is None: call_date = 0
 
@@ -43,7 +37,6 @@
         return problems
 
     if amount < 0: problems.append('negative amount')
->>>>>>> 10be22c1
     if call_price < 0: problems.append('negative call_price')
     if call_date < 0: problems.append('negative call_date')
 
@@ -104,11 +97,7 @@
     asset_id = util.get_asset_id(asset)
     data = config.PREFIX + struct.pack(config.TXTYPE_FORMAT, ID)
     data += struct.pack(FORMAT_2, asset_id, amount, 1 if divisible else 0, 1 if callable_ else 0, 
-<<<<<<< HEAD
-        call_date or 0, call_price or 0, description.encode('utf-8'))
-=======
         call_date or 0, call_price or 0.0, description.encode('utf-8'))
->>>>>>> 10be22c1
     if len(data) > 80:
         raise exceptions.IssuanceError('Description is greater than 52 bytes.')
     return (source, destination, None, config.MIN_FEE, data)
@@ -138,11 +127,7 @@
         status = 'invalid: could not unpack'
 
     if status == 'valid':
-<<<<<<< HEAD
-        if not callable_: calldate, call_price = 0, 0
-=======
         if not callable_: calldate, call_price = 0, 0.0
->>>>>>> 10be22c1
         problems = validate(db, tx['source'], tx['destination'], asset, amount, divisible, callable_, call_date, call_price, description, block_index=tx['block_index'])
         if problems: status = 'invalid: ' + ';'.join(problems)
         if 'maximum total quantity exceeded' in problems:
