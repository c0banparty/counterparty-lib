import time
import decimal
import sys
import json
import logging
import apsw
import collections
import inspect
import requests
from datetime import datetime
from dateutil.tz import tzlocal
from operator import itemgetter
import fractions
import warnings
import binascii
import hashlib
import sha3

from . import (config, exceptions)

D = decimal.Decimal
b26_digits = 'ABCDEFGHIJKLMNOPQRSTUVWXYZ'
b58_digits = '123456789ABCDEFGHJKLMNPQRSTUVWXYZabcdefghijkmnopqrstuvwxyz'

dhash = lambda x: hashlib.sha256(hashlib.sha256(x).digest()).digest()

json_print = lambda x: print(json.dumps(x, sort_keys=True, indent=4))

# Obsolete in Python 3.4, with enum module.
BET_TYPE_NAME = {0: 'BullCFD', 1: 'BearCFD', 2: 'Equal', 3: 'NotEqual'}
BET_TYPE_ID = {'BullCFD': 0, 'BearCFD': 1, 'Equal': 2, 'NotEqual': 3}

BLOCK_LEDGER = []

# TODO: This doesn’t timeout properly. (If server hangs, then unhangs, no result.)
def api (method, params):
    headers = {'content-type': 'application/json'}
    payload = {
        "method": method,
        "params": params,
        "jsonrpc": "2.0",
        "id": 0,
    }
    response = requests.post(config.RPC, data=json.dumps(payload), headers=headers)
    if response == None:
        raise exceptions.RPCError('Cannot communicate with {} server.'.format(config.XCP_CLIENT))
    elif response.status_code != 200:
        if response.status_code == 500:
            raise exceptions.RPCError('Malformed API call.')
        else:
            raise exceptions.RPCError(str(response.status_code) + ' ' + response.reason)

    response_json = response.json()
    if 'error' not in response_json.keys() or response_json['error'] == None:
        try:
            return response_json['result']
        except KeyError:
            raise exceptions.RPCError(response_json)
    else:
        raise exceptions.RPCError('{}'.format(response_json['error']))

def price (numerator, denominator, block_index):
    if block_index >= 294500 or config.TESTNET: # Protocol change.
        return fractions.Fraction(numerator, denominator)
    else:
        numerator = D(numerator)
        denominator = D(denominator)
        return D(numerator / denominator)

def log (db, command, category, bindings):
    cursor = db.cursor()

    for element in bindings.keys():
        try:
            str(bindings[element])
        except Exception:
            bindings[element] = '<Error>'

    # Slow?!
    def output (quantity, asset):
        try:
            if asset not in ('fraction', 'leverage'):
                return str(devise(db, quantity, asset, 'output')) + ' ' + asset
            else:
                return str(devise(db, quantity, asset, 'output'))
        except exceptions.AssetError:
            return '<AssetError>'
        except decimal.DivisionByZero:
            return '<DivisionByZero>'
        except TypeError:
            return '<None>'

    if command == 'update':
        if category == 'order':
            logging.debug('Database: set status of order {} to {}.'.format(bindings['tx_hash'], bindings['status']))
        elif category == 'bet':
            logging.debug('Database: set status of bet {} to {}.'.format(bindings['tx_hash'], bindings['status']))
        elif category == 'order_matches':
            logging.debug('Database: set status of order_match {} to {}.'.format(bindings['order_match_id'], bindings['status']))
        elif category == 'bet_matches':
            logging.debug('Database: set status of bet_match {} to {}.'.format(bindings['bet_match_id'], bindings['status']))
        # TODO: elif category == 'balances':
            # logging.debug('Database: set balance of {} in {} to {}.'.format(bindings['address'], bindings['asset'], output(bindings['quantity'], bindings['asset']).split(' ')[0]))

    elif command == 'insert':

        if category == 'credits':
            logging.debug('Credit: {} to {} #{}# <{}>'.format(output(bindings['quantity'], bindings['asset']), bindings['address'], bindings['action'], bindings['event']))

        elif category == 'debits':
            logging.debug('Debit: {} from {} #{}# <{}>'.format(output(bindings['quantity'], bindings['asset']), bindings['address'], bindings['action'], bindings['event']))

        elif category == 'sends':
            logging.info('Send: {} from {} to {} ({}) [{}]'.format(output(bindings['quantity'], bindings['asset']), bindings['source'], bindings['destination'], bindings['tx_hash'], bindings['status']))

        elif category == 'orders':
            logging.info('Order: {} ordered {} for {} in {} blocks, with a provided fee of {} {} and a required fee of {} {} ({}) [{}]'.format(bindings['source'], output(bindings['give_quantity'], bindings['give_asset']), output(bindings['get_quantity'], bindings['get_asset']), bindings['expiration'], bindings['fee_provided'] / config.UNIT, config.BTC, bindings['fee_required'] / config.UNIT, config.BTC, bindings['tx_hash'], bindings['status']))

        elif category == 'order_matches':
            logging.info('Order Match: {} for {} ({}) [{}]'.format(output(bindings['forward_quantity'], bindings['forward_asset']), output(bindings['backward_quantity'], bindings['backward_asset']), bindings['id'], bindings['status']))

        elif category == 'btcpays':
            logging.info('{} Payment: {} paid {} to {} for order match {} ({}) [{}]'.format(config.BTC, bindings['source'], output(bindings['btc_amount'], config.BTC), bindings['destination'], bindings['order_match_id'], bindings['tx_hash'], bindings['status']))

        elif category == 'issuances':
            if bindings['transfer']:
                logging.info('Issuance: {} transfered asset {} to {} ({}) [{}]'.format(bindings['source'], bindings['asset'], bindings['issuer'], bindings['tx_hash'], bindings['status']))
            elif bindings['locked']:
                logging.info('Issuance: {} locked asset {} ({}) [{}]'.format(bindings['issuer'], bindings['asset'], bindings['tx_hash'], bindings['status']))
            else:
                if bindings['divisible']:
                    divisibility = 'divisible'
                    unit = config.UNIT
                else:
                    divisibility = 'indivisible'
                    unit = 1
                if bindings['callable'] and (bindings['block_index'] > 283271 or config.TESTNET):   # Protocol change.
                    callability = 'callable from {} for {} XCP/{}'.format(isodt(bindings['call_date']), bindings['call_price'], bindings['asset'])
                else:
                    callability = 'uncallable'
                try:
                    quantity = devise(db, bindings['quantity'], None, dest='output', divisible=bindings['divisible'])
                except Exception as e:
                    quantity = '?'
                logging.info('Issuance: {} created {} of asset {}, which is {} and {}, with description ‘{}’ ({}) [{}]'.format(bindings['issuer'], quantity, bindings['asset'], divisibility, callability, bindings['description'], bindings['tx_hash'], bindings['status']))

        elif category == 'broadcasts':
            if bindings['locked']:
                logging.info('Broadcast: {} locked his feed ({}) [{}]'.format(bindings['source'], bindings['tx_hash'], bindings['status']))
            else:
                if not bindings['value']: infix = '‘{}’'.format(bindings['text'])
                else: infix = '‘{}’ = {}'.format(bindings['text'], bindings['value'])
                suffix = ' from ' + bindings['source'] + ' at ' + isodt(bindings['timestamp']) + ' with a fee of {}%'.format(output(D(bindings['fee_fraction_int'] / 1e8) * D(100), 'fraction')) + ' (' + bindings['tx_hash'] + ')' + ' [{}]'.format(bindings['status'])
                logging.info('Broadcast: {}'.format(infix + suffix))

        elif category == 'bets':
            # Last text
            broadcasts = list(cursor.execute('''SELECT * FROM broadcasts WHERE (status = ? AND source = ?) ORDER BY tx_index ASC''', ('valid', bindings['feed_address'])))
            try:
                last_broadcast = broadcasts[-1]
                text = last_broadcast['text']
            except IndexError:
                text = '<Text>'

            # Suffix
            end = 'in {} blocks ({}) [{}]'.format(bindings['expiration'], bindings['tx_hash'], bindings['status'])

            if 'CFD' not in BET_TYPE_NAME[bindings['bet_type']]:
                log_message = 'Bet: {} against {}, by {}, on {} that ‘{}’ will {} {} at {}, {}'.format(output(bindings['wager_quantity'], config.XCP), output(bindings['counterwager_quantity'], config.XCP), bindings['source'], bindings['feed_address'], text, BET_TYPE_NAME[bindings['bet_type']], str(output(bindings['target_value'], 'value').split(' ')[0]), isodt(bindings['deadline']), end)
            else:
                log_message = 'Bet: {}, by {}, on {} for {} against {}, leveraged {}x, {}'.format(BET_TYPE_NAME[bindings['bet_type']], bindings['source'], bindings['feed_address'],output(bindings['wager_quantity'], config.XCP), output(bindings['counterwager_quantity'], config.XCP), output(bindings['leverage']/ 5040, 'leverage'), end)

            logging.info(log_message)

        elif category == 'bet_matches':
            placeholder = ''
            if bindings['target_value'] >= 0:    # Only non‐negative values are valid.
                placeholder = ' that ' + str(output(bindings['target_value'], 'value'))
            if bindings['leverage']:
                placeholder += ', leveraged {}x'.format(output(bindings['leverage'] / 5040, 'leverage'))
            logging.info('Bet Match: {} for {} against {} for {} on {} at {}{} ({}) [{}]'.format(BET_TYPE_NAME[bindings['tx0_bet_type']], output(bindings['forward_quantity'], config.XCP), BET_TYPE_NAME[bindings['tx1_bet_type']], output(bindings['backward_quantity'], config.XCP), bindings['feed_address'], isodt(bindings['deadline']), placeholder, bindings['id'], bindings['status']))

        elif category == 'dividends':
            logging.info('Dividend: {} paid {} per unit of {} ({}) [{}]'.format(bindings['source'], output(bindings['quantity_per_unit'], bindings['dividend_asset']), bindings['asset'], bindings['tx_hash'], bindings['status']))

        elif category == 'burns':
            logging.info('Burn: {} burned {} for {} ({}) [{}]'.format(bindings['source'], output(bindings['burned'], config.BTC), output(bindings['earned'], config.XCP), bindings['tx_hash'], bindings['status']))

        elif category == 'cancels':
            logging.info('Cancel: {} ({}) [{}]'.format(bindings['offer_hash'], bindings['tx_hash'], bindings['status']))

        elif category == 'callbacks':
            logging.info('Callback: {} called back {}% of {} ({}) [{}]'.format(bindings['source'], float(D(bindings['fraction']) * D(100)), bindings['asset'], bindings['tx_hash'], bindings['status']))

        elif category == 'rps':
            log_message = 'RPS: {} opens game with {} possible moves and a wager of {}'.format(bindings['source'], bindings['possible_moves'], output(bindings['wager'], 'XCP'))
            logging.info(log_message)

        elif category == 'rps_matches':
            log_message = 'RPS Match: {} is playing a {}-moves game with {} with a wager of {} ({}) [{}]'.format(bindings['tx0_address'], bindings['possible_moves'], bindings['tx1_address'], output(bindings['wager'], 'XCP'), bindings['id'], bindings['status'])
            logging.info(log_message)

        elif category == 'rpsresolves':

            if bindings['status'] == 'valid':
                rps_matches = list(cursor.execute('''SELECT * FROM rps_matches WHERE id = ?''', (bindings['rps_match_id'],)))
                assert len(rps_matches) == 1
                rps_match = rps_matches[0]
                log_message = 'RPS Resolved: {} is playing {} on a {}-moves game with {} with a wager of {} ({}) [{}]'.format(rps_match['tx0_address'], bindings['move'], rps_match['possible_moves'], rps_match['tx1_address'], output(rps_match['wager'], 'XCP'), rps_match['id'], rps_match['status'])
            else:
                log_message = 'RPS Resolved: {} [{}]'.format(bindings['tx_hash'], bindings['status'])
            logging.info(log_message)

        elif category == 'order_expirations':
            logging.info('Expired order: {}'.format(bindings['order_hash']))

        elif category == 'order_match_expirations':
            logging.info('Expired Order Match awaiting payment: {}'.format(bindings['order_match_id']))

        elif category == 'bet_expirations':
            logging.info('Expired bet: {}'.format(bindings['bet_hash']))

        elif category == 'bet_match_expirations':
            logging.info('Expired Bet Match: {}'.format(bindings['bet_match_id']))

        elif category == 'bet_match_resolutions':
            # DUPE
            cfd_type_id = BET_TYPE_ID['BullCFD'] + BET_TYPE_ID['BearCFD']
            equal_type_id = BET_TYPE_ID['Equal'] + BET_TYPE_ID['NotEqual']

            if bindings['bet_match_type_id'] == cfd_type_id:
                if bindings['settled']:
                    logging.info('Bet Match Settled: {} credited to the bull, {} credited to the bear, and {} credited to the feed address ({})'.format(output(bindings['bull_credit'], config.XCP), output(bindings['bear_credit'], config.XCP), output(bindings['fee'], config.XCP), bindings['bet_match_id']))
                else:
                    logging.info('Bet Match Force‐Liquidated: {} credited to the bull, {} credited to the bear, and {} credited to the feed address ({})'.format(output(bindings['bull_credit'], config.XCP), output(bindings['bear_credit'], config.XCP), output(bindings['fee'], config.XCP), bindings['bet_match_id']))

            elif bindings['bet_match_type_id'] == equal_type_id:
                logging.info('Bet Match Settled: {} won the pot of {}; {} credited to the feed address ({})'.format(bindings['winner'], output(bindings['escrow_less_fee'], config.XCP), output(bindings['fee'], config.XCP), bindings['bet_match_id']))

        elif category == 'rps_expirations':
            logging.info('Expired RPS: {}'.format(bindings['rps_hash']))

        elif category == 'rps_match_expirations':
            logging.info('Expired RPS Match: {}'.format(bindings['rps_match_id']))

        elif category == 'contracts':
            logging.info('New Contract: {}'.format(bindings['contract_id']))

        elif category == 'executions':
            """
            try:
                payload_hex = binascii.hexlify(bindings['payload']).decode('ascii')
            except TypeError:
                payload_hex = '<None>'
            try:
                output_hex = binascii.hexlify(bindings['output']).decode('ascii')
            except TypeError:
                output_hex = '<None>'
            logging.info('Execution: {} executed contract {}, funded with {}, at a price of {} (?), at a final cost of {}, reclaiming {}, and also sending {}, with a data payload of {}, yielding {} ({}) [{}]'.format(bindings['source'], bindings['contract_id'], output(bindings['gas_start'], config.XCP), bindings['gas_price'], output(bindings['gas_cost'], config.XCP), output(bindings['gas_remaining'], config.XCP), output(bindings['value'], config.XCP), payload_hex, output_hex, bindings['tx_hash'], bindings['status']))
            """
            if bindings['contract_id']:
                logging.info('Execution: {} executed contract {} ({}) [{}]'.format(bindings['source'], bindings['contract_id'], bindings['tx_hash'], bindings['status']))
            else:
                logging.info('Execution: {} created contract {} ({}) [{}]'.format(bindings['source'], bindings['output'], bindings['tx_hash'], bindings['status']))

    cursor.close()


def message (db, block_index, command, category, bindings, tx_hash=None):
    cursor = db.cursor()

    # Get last message index.
    messages = list(cursor.execute('''SELECT * FROM messages
                                      WHERE message_index = (SELECT MAX(message_index) from messages)'''))
    if messages:
        assert len(messages) == 1
        message_index = messages[0]['message_index'] + 1
    else:
        message_index = 0

    # Not to be misleading…
    if block_index == config.MEMPOOL_BLOCK_INDEX:
        try:
            del bindings['status']
            del bindings['block_index']
            del bindings['tx_index']
        except KeyError:
            pass

    # Handle binary data.
    items = []
    for item in sorted(bindings.items()):
        if type(item[1]) == bytes:
            items.append((item[0], binascii.hexlify(item[1]).decode('ascii')))
        else:
            items.append(item)

    bindings_string = json.dumps(collections.OrderedDict(items))
    cursor.execute('insert into messages values(:message_index, :block_index, :command, :category, :bindings, :timestamp)',
                   (message_index, block_index, command, category, bindings_string, curr_time()))

    # Log only real transactions.
    if block_index != config.MEMPOOL_BLOCK_INDEX:
        log(db, command, category, bindings)

    cursor.close()


def rowtracer(cursor, sql):
    """Converts fetched SQL data into dict-style"""
    dictionary = {}
    for index, (name, type_) in enumerate(cursor.getdescription()):
        dictionary[name] = sql[index]
    return dictionary

def exectracer(cursor, sql, bindings):
    # This means that all changes to database must use a very simple syntax.
        # TODO: Need sanity checks here.
    sql = sql.lower()

    # Parse SQL.
    array = sql.split('(')[0].split(' ')
    command = array[0]
    if 'insert' in sql:
        category = array[2]
    elif 'update' in sql:
        category = array[1]
    else:
        return True

    db = cursor.getconnection()
    dictionary = {'command': command, 'category': category, 'bindings': bindings}

    # Skip blocks, transactions.
    if 'blocks' in sql or 'transactions' in sql: return True

    # Record alteration in database.
    if category not in ('balances', 'messages', 'mempool', ):
        if category not in ('suicides', 'postqueue'):  # These tables are ephemeral.
            if category not in ('nonces', 'storage'):  # List message manually.
                if not (command in ('update') and category in ('orders', 'bets', 'rps', 'order_matches', 'bet_matches', 'rps_matches', 'contracts')):    # List message manually.
                    try:
                        message(db, bindings['block_index'], command, category, bindings)
                    except TypeError:
                        raise TypeError('SQLite3 statements must used named arguments.')

    return True

def connect_to_db(flags=None, foreign_keys=True):
    """Connects to the SQLite database, returning a db Connection object"""
    logging.debug('Status: Creating connection to `{}`.'.format(config.DATABASE.split('/').pop()))

    if flags == None:
        db = apsw.Connection(config.DATABASE)
    elif flags == 'SQLITE_OPEN_READONLY':
        db = apsw.Connection(config.DATABASE, flags=0x00000001)
    else:
        raise exceptions.DatabaseError

    cursor = db.cursor()

    # For speed.
    cursor.execute('''PRAGMA count_changes = OFF''')

    # For integrity, security.
    if foreign_keys:
        cursor.execute('''PRAGMA foreign_keys = ON''')
        cursor.execute('''PRAGMA defer_foreign_keys = ON''')

    # So that writers don’t block readers.
    if flags != 'SQLITE_OPEN_READONLY':
        cursor.execute('''PRAGMA journal_mode = WAL''')

    # Make case sensitive the LIKE operator.
    # For insensitive queries use 'UPPER(fieldname) LIKE value.upper()''
    cursor.execute('''PRAGMA case_sensitive_like = ON''')

    rows = list(cursor.execute('''PRAGMA foreign_key_check'''))
    if rows: raise exceptions.DatabaseError('Foreign key check failed.')

    # Integrity check
    integral = False
    for i in range(10): # DUPE
        try:
            logging.debug('Status: Checking database integrity.')
            cursor.execute('''PRAGMA integrity_check''')
            rows = cursor.fetchall()
            if not (len(rows) == 1 and rows[0][0] == 'ok'):
                raise exceptions.DatabaseError('Integrity check failed.')
            integral = True
            break
        except exceptions.DatabaseIntegrityError:
            time.sleep(1)
            continue
    if not integral:
        raise exceptions.DatabaseError('Could not perform integrity check.')

    cursor.close()

    db.setrowtrace(rowtracer)
    db.setexectrace(exectracer)

    return db

def version_check (block_index):
    try:
        host = 'https://counterpartyxcp.github.io/counterpartyd/version.json'
        response = requests.get(host, headers={'cache-control': 'no-cache'})
        versions = json.loads(response.text)
    except Exception as e:
        raise exceptions.VersionError('Unable to check version. How’s your Internet access?')

    # Check client version.
    passed = True
    if config.VERSION_MAJOR < versions['minimum_version_major']:
        passed = False
    elif config.VERSION_MAJOR == versions['minimum_version_major']:
        if config.VERSION_MINOR < versions['minimum_version_minor']:
            passed = False
        elif config.VERSION_MINOR == versions['minimum_version_minor']:
            if config.VERSION_REVISION < versions['minimum_version_revision']:
                passed = False

    if not passed:
        explanation = 'Your version of counterpartyd is v{}, but, as of block {}, the minimum version is v{}.{}.{}. Reason: ‘{}’. Please upgrade to the latest version and restart the server.'.format(
            config.VERSION_STRING, versions['block_index'], versions['minimum_version_major'], versions['minimum_version_minor'],
            versions['minimum_version_revision'], versions['reason'])
        if block_index >= versions['block_index']:
            raise exceptions.VersionUpdateRequiredError(explanation)
        else:
            warnings.warn(explanation)

    logging.debug('Status: Version check passed.')
    return

def database_check (db, blockcount):
    """Checks {} database to see if the {} server has caught up with Bitcoind.""".format(config.XCP_NAME, config.XCP_CLIENT)
    if last_block(db)['block_index'] + 1 < blockcount:
        raise exceptions.DatabaseError('{} database is behind Bitcoind. Is the {} server running?'.format(config.XCP_NAME, config.XCP_CLIENT))
    return

def isodt (epoch_time):
    return datetime.fromtimestamp(epoch_time, tzlocal()).isoformat()

def curr_time():
    return int(time.time())

def date_passed(date):
    return date <= time.time()

def sortkeypicker(keynames):
    """http://stackoverflow.com/a/1143719"""
    negate = set()
    for i, k in enumerate(keynames):
        if k[:1] == '-':
            keynames[i] = k[1:]
            negate.add(k[1:])
    def getit(adict):
       composite = [adict[k] for k in keynames]
       for i, (k, v) in enumerate(zip(keynames, composite)):
           if k in negate:
               composite[i] = -v
       return composite
    return getit

def last_block (db):
    cursor = db.cursor()
    blocks = list(cursor.execute('''SELECT * FROM blocks WHERE block_index = (SELECT MAX(block_index) from blocks)'''))
    if blocks:
        assert len(blocks) == 1
        last_block = blocks[0]
    else:
        raise exceptions.DatabaseError('No blocks found.')
    cursor.close()
    return last_block

def last_message (db):
    cursor = db.cursor()
    messages = list(cursor.execute('''SELECT * FROM messages WHERE message_index = (SELECT MAX(message_index) from messages)'''))
    if messages:
        assert len(messages) == 1
        last_message = messages[0]
    else:
        raise exceptions.DatabaseError('No messages found.')
    cursor.close()
    return last_message

def get_asset_id (asset_name, block_index):
    # Special cases.
    if asset_name == config.BTC: return 0
    elif asset_name == config.XCP: return 1

    """
    # Checksum
    if not checksum.verify(asset_name):
        raise exceptions.AssetNameError('invalid checksum')
    else:
        asset_name = asset_name[:-1]  # Strip checksum character.
    """

    if len(asset_name) < 4:
        raise exceptions.AssetNameError('too short')

    # Numeric asset names.
    if asset_names_v2(block_index):  # Protocol change.
        if asset_name[0] == 'A':
            # Must be numeric.
            try:
                asset_id = int(asset_name[1:])
            except ValueError:
                raise exceptions.AssetNameError('non‐numeric asset name starts with ‘A’')

            # Number must be in range.
            if not (26**12 + 1 <= asset_id <= 256**8):
                raise exceptions.AssetNameError('numeric asset name not in range')

            return asset_id
        elif len(asset_name) >= 13:
            raise exceptions.AssetNameError('long asset names must be numeric')

    if asset_name[0] == 'A': raise exceptions.AssetNameError('non‐numeric asset name starts with ‘A’')

    # Convert the Base 26 string to an integer.
    n = 0
    for c in asset_name:
        n *= 26
        if c not in b26_digits:
            raise exceptions.AssetNameError('invalid character:', c)
        digit = b26_digits.index(c)
        n += digit
    asset_id = n

    if asset_id < 26**3:
        raise exceptions.AssetNameError('too short')

    return asset_id

def get_asset_name (asset_id, block_index):
    if asset_id == 0: return config.BTC
    elif asset_id == 1: return config.XCP

    if asset_id < 26**3:
        raise exceptions.AssetIDError('too low')

    if asset_names_v2(block_index):  # Protocol change.
        if asset_id <= 256**8:
            if 26**12 + 1 <= asset_id:
                asset_name = 'A' + str(asset_id)
                return asset_name
        else:
            raise exceptions.AssetIDError('too high')

    # Divide that integer into Base 26 string.
    res = []
    n = asset_id
    while n > 0:
        n, r = divmod (n, 26)
        res.append(b26_digits[r])
    asset_name = ''.join(res[::-1])

    """
    return asset_name + checksum.compute(asset_name)
    """
    return asset_name


def debit (db, block_index, address, asset, quantity, action=None, event=None):
    debit_cursor = db.cursor()
    assert asset != config.BTC # Never BTC.
    assert type(quantity) == int
    assert quantity >= 0

    # Contracts can only hold XCP balances.
    if len(address) == 40:
        assert asset == config.XCP

    if asset == config.BTC:
        raise exceptions.BalanceError('Cannot debit bitcoins from a {} address!'.format(config.XCP_NAME))

    debit_cursor.execute('''SELECT * FROM balances \
                            WHERE (address = ? AND asset = ?)''', (address, asset))
    balances = debit_cursor.fetchall()
    if not len(balances) == 1: old_balance = 0
    else: old_balance = balances[0]['quantity']

    if old_balance < quantity:
        raise exceptions.BalanceError('Insufficient funds.')

    balance = round(old_balance - quantity)
    balance = min(balance, config.MAX_INT)
    assert balance >= 0

    bindings = {
        'quantity': balance,
        'address': address,
        'asset': asset
    }
    sql='update balances set quantity = :quantity where (address = :address and asset = :asset)'
    debit_cursor.execute(sql, bindings)

    # Record debit.
    bindings = {
        'block_index': block_index,
        'address': address,
        'asset': asset,
        'quantity': quantity,
        'action': action,
        'event': event
    }
    sql='insert into debits values(:block_index, :address, :asset, :quantity, :action, :event)'
    debit_cursor.execute(sql, bindings)
    debit_cursor.close()

    BLOCK_LEDGER.append('{}{}{}{}'.format(block_index, address, asset, quantity))

def credit (db, block_index, address, asset, quantity, action=None, event=None):
    credit_cursor = db.cursor()
    assert asset != config.BTC # Never BTC.
    assert type(quantity) == int
    assert quantity >= 0

    # Contracts can only hold XCP balances.
    if len(address) == 40:
        assert asset == config.XCP

    credit_cursor.execute('''SELECT * FROM balances \
                             WHERE (address = ? AND asset = ?)''', (address, asset))
    balances = credit_cursor.fetchall()
    if len(balances) == 0:
        assert balances == []

        #update balances table with new balance
        bindings = {
            'address': address,
            'asset': asset,
            'quantity': quantity,
        }
        sql='insert into balances values(:address, :asset, :quantity)'
        credit_cursor.execute(sql, bindings)
    elif len(balances) > 1:
        assert False
    else:
        old_balance = balances[0]['quantity']
        assert type(old_balance) == int
        balance = round(old_balance + quantity)
        balance = min(balance, config.MAX_INT)

        bindings = {
            'quantity': balance,
            'address': address,
            'asset': asset
        }
        sql='update balances set quantity = :quantity where (address = :address and asset = :asset)'
        credit_cursor.execute(sql, bindings)

    # Record credit.
    bindings = {
        'block_index': block_index,
        'address': address,
        'asset': asset,
        'quantity': quantity,
        'action': action,
        'event': event
    }
    sql='insert into credits values(:block_index, :address, :asset, :quantity, :action, :event)'
    credit_cursor.execute(sql, bindings)
    credit_cursor.close()

    BLOCK_LEDGER.append('{}{}{}{}'.format(block_index, address, asset, quantity))

def devise (db, quantity, asset, dest, divisible=None):

    # For output only.
    def norm(num, places):
        # Round only if necessary.
        num = round(num, places)

        fmt = '{:.' + str(places) + 'f}'
        num = fmt.format(num)
        return num.rstrip('0')+'0' if num.rstrip('0')[-1] == '.' else num.rstrip('0')

    # TODO: remove price, odds
    if asset in ('leverage', 'value', 'fraction', 'price', 'odds'):
        if dest == 'output':
            return norm(quantity, 6)
        elif dest == 'input':
            # Hackish
            if asset == 'leverage':
                return round(quantity)
            else:
                return float(quantity)  # TODO: Float?!

    if asset in ('fraction',):
        return norm(fraction(quantity, 1e8), 6)

    if divisible == None:
        if asset in (config.BTC, config.XCP):
            divisible = True
        else:
            cursor = db.cursor()
            cursor.execute('''SELECT * FROM issuances \
                              WHERE (status = ? AND asset = ?)''', ('valid', asset))
            issuances = cursor.fetchall()
            cursor.close()
            if not issuances: raise exceptions.AssetError('No such asset: {}'.format(asset))
            divisible = issuances[0]['divisible']

    if divisible:
        if dest == 'output':
            quantity = D(quantity) / D(config.UNIT)
            if quantity == quantity.to_integral():
                return str(quantity) + '.0'  # For divisible assets, display the decimal point.
            else:
                return norm(quantity, 8)
        elif dest == 'input':
            quantity = D(quantity) * config.UNIT
            if quantity == quantity.to_integral():
                return int(quantity)
            else:
                raise exceptions.QuantityError('Divisible assets have only eight decimal places of precision.')
        else:
            return quantity
    else:
        quantity = D(quantity)
        if quantity != round(quantity):
            raise exceptions.QuantityError('Fractional quantities of indivisible assets.')
        return round(quantity)

def holders(db, asset):
    holders = []
    cursor = db.cursor()
    # Balances
    cursor.execute('''SELECT * FROM balances \
                      WHERE asset = ?''', (asset,))
    for balance in list(cursor):
        holders.append({'address': balance['address'], 'address_quantity': balance['quantity'], 'escrow': None})
    # Funds escrowed in orders. (Protocol change.)
    cursor.execute('''SELECT * FROM orders \
                      WHERE give_asset = ? AND status = ?''', (asset, 'open'))
    for order in list(cursor):
        holders.append({'address': order['source'], 'address_quantity': order['give_remaining'], 'escrow': order['tx_hash']})
    # Funds escrowed in pending order matches. (Protocol change.)
    cursor.execute('''SELECT * FROM order_matches \
                      WHERE (forward_asset = ? AND status = ?)''', (asset, 'pending'))
    for order_match in list(cursor):
        holders.append({'address': order_match['tx0_address'], 'address_quantity': order_match['forward_quantity'], 'escrow': order_match['id']})
    cursor.execute('''SELECT * FROM order_matches \
                      WHERE (backward_asset = ? AND status = ?)''', (asset, 'pending'))
    for order_match in list(cursor):
        holders.append({'address': order_match['tx1_address'], 'address_quantity': order_match['backward_quantity'], 'escrow': order_match['id']})

    # Bets and RPS (and bet/rps matches) only escrow XCP.
    if asset == config.XCP:
        cursor.execute('''SELECT * FROM bets \
                          WHERE status = ?''', ('open',))
        for bet in list(cursor):
            holders.append({'address': bet['source'], 'address_quantity': bet['wager_remaining'], 'escrow': bet['tx_hash']})
        cursor.execute('''SELECT * FROM bet_matches \
                          WHERE status = ?''', ('pending',))
        for bet_match in list(cursor):
            holders.append({'address': bet_match['tx0_address'], 'address_quantity': bet_match['forward_quantity'], 'escrow': bet_match['id']})
            holders.append({'address': bet_match['tx1_address'], 'address_quantity': bet_match['backward_quantity'], 'escrow': bet_match['id']})

        cursor.execute('''SELECT * FROM rps \
                          WHERE status = ?''', ('open',))
        for rps in list(cursor):
            holders.append({'address': rps['source'], 'address_quantity': rps['wager'], 'escrow': rps['tx_hash']})
        cursor.execute('''SELECT * FROM rps_matches \
                          WHERE status IN (?, ?, ?)''', ('pending', 'pending and resolved', 'resolved and pending'))
        for rps_match in list(cursor):
            holders.append({'address': rps_match['tx0_address'], 'address_quantity': rps_match['wager'], 'escrow': rps_match['id']})
            holders.append({'address': rps_match['tx1_address'], 'address_quantity': rps_match['wager'], 'escrow': rps_match['id']})

        cursor.execute('''SELECT * FROM executions''')
        for execution in list(cursor):
            holders.append({'address': execution['source'], 'address_quantity': execution['gas_cost'], 'escrow': None})

    cursor.close()
    return holders

def xcp_supply (db):
    cursor = db.cursor()

    # Add burns.
    cursor.execute('''SELECT * FROM burns \
                      WHERE status = ?''', ('valid',))
    burn_total = sum([burn['earned'] for burn in cursor.fetchall()])

    # Subtract issuance fees.
    cursor.execute('''SELECT * FROM issuances\
                      WHERE status = ?''', ('valid',))
    issuance_fee_total = sum([issuance['fee_paid'] for issuance in cursor.fetchall()])

    # Subtract dividend fees.
    cursor.execute('''SELECT * FROM dividends\
                      WHERE status = ?''', ('valid',))
    dividend_fee_total = sum([dividend['fee_paid'] for dividend in cursor.fetchall()])

    cursor.close()
    return burn_total - issuance_fee_total - dividend_fee_total

def supplies (db):
    cursor = db.cursor()
    supplies = {config.XCP: xcp_supply(db)}
    cursor.execute('''SELECT * from issuances \
                      WHERE status = ?''', ('valid',))
    for issuance in list(cursor):
        asset = issuance['asset']
        quantity = issuance['quantity']
        if asset in supplies.keys():
            supplies[asset] += quantity
        else:
            supplies[asset] = quantity

    cursor.close()
    return supplies

def get_url(url, abort_on_error=False, is_json=True, fetch_timeout=5):
    try:
        r = requests.get(url, timeout=fetch_timeout)
    except Exception as e:
        raise GetURLError("Got get_url request error: %s" % e)
    else:
        if r.status_code != 200 and abort_on_error:
            raise GetURLError("Bad status code returned: '%s'. result body: '%s'." % (r.status_code, r.text))
        result = json.loads(r.text) if is_json else r.text
    return result

def dhash_string(text):
    return binascii.hexlify(hashlib.sha256(hashlib.sha256(bytes(text, 'utf-8')).digest()).digest()).decode()


### Bitcoin Addresses ###

def validate_address(address, block_index):

    # Get array of pubkeyhashes to check.
    if is_multisig(address):
        if not (config.TESTNET and block_index >= config.FIRST_MULTISIG_BLOCK_TESTNET):
            raise MultiSigAddressError('Multi‐signature addresses are currently disabled.')
        pubkeyhashes = pubkeyhash_array(address)
    else:
        pubkeyhashes = [address]

    # Check validity by attempting to decode.
    for pubkeyhashes in pubkeyhashes:
        base58_check_decode(pubkeyhashes, config.ADDRESSVERSION)

def base58_encode(binary):
    # Convert big‐endian bytes to integer
    n = int('0x0' + binascii.hexlify(binary).decode('utf8'), 16)

    # Divide that integer into base58
    res = []
    while n > 0:
        n, r = divmod (n, 58)
        res.append(b58_digits[r])
    res = ''.join(res[::-1])

    return res

def base58_check_encode(original, version):
    b = binascii.unhexlify(bytes(original, 'utf-8'))
    d = version + b

    binary = d + dhash(d)[:4]
    res = base58_encode(binary)

    # Encode leading zeros as base58 zeros
    czero = 0
    pad = 0
    for c in d:
        if c == czero: pad += 1
        else: break

    address = b58_digits[0] * pad + res

    if bytes(original, 'utf-8') != binascii.hexlify(base58_check_decode(address, version)):
        raise exceptions.AddressError('encoded address does not decode properly')

    return address

def base58_check_decode (s, version):
    # Convert the string to an integer
    n = 0
    for c in s:
        n *= 58
        if c not in b58_digits:
            raise exceptions.InvalidBase58Error('Not a valid base58 character:', c)
        digit = b58_digits.index(c)
        n += digit

    # Convert the integer to bytes
    h = '%x' % n
    if len(h) % 2:
        h = '0' + h
    res = binascii.unhexlify(h.encode('utf8'))

    # Add padding back.
    pad = 0
    for c in s[:-1]:
        if c == b58_digits[0]: pad += 1
        else: break
    k = version * pad + res

    addrbyte, data, chk0 = k[0:1], k[1:-4], k[-4:]
    if addrbyte != version:
        raise exceptions.VersionByteError('incorrect version byte')
    chk1 = dhash(addrbyte + data)[:4]
    if chk0 != chk1:
        raise exceptions.Base58ChecksumError('Checksum mismatch: %r ≠ %r' % (chk0, chk1))
    return data

### Bitcoin Addresses ###


### Multi‐signature Addresses ###
# NOTE: a `pub` is either a pubkey or a pubkeyhash

class MultiSigAddressError (exceptions.AddressError):
    pass

def is_multisig(address):
    array = address.split('_')
    return (len(array) > 1)

def canonical_address(address):
    if is_multisig(address):
        signatures_required, pubkeyhashes, signatures_possible = extract_array(address)
        if not all([base58_check_decode(pubkeyhash, config.ADDRESSVERSION) for pubkeyhash in pubkeyhashes]):
            raise MultiSigAddressError('Multi‐signature address must use PubKeyHashes, not public keys.')
        return construct_array(signatures_required, pubkeyhashes, signatures_possible)
    else:
        return address
def test_array(signatures_required, pubs, signatures_possible):
    try:
        signatures_required, signatures_possible = int(signatures_required), int(signatures_possible)
    except ValueError:
        raise MultiSigAddressError('Signature values not integers.')
    if signatures_required < 1 or signatures_required > 3:
        raise MultiSigAddressError('Invalid signatures_required.')
    if signatures_possible < 2 or signatures_possible > 3:
        raise MultiSigAddressError('Invalid signatures_possible.')
    if signatures_possible != len(pubs):
        raise exceptions.InputError('Incorrect number of pubkeys/pubkeyhashes in multi‐signature address.')

def construct_array(signatures_required, pubs, signatures_possible):
    test_array(signatures_required, pubs, signatures_possible)
    address = '_'.join([str(signatures_required)] + sorted(pubs) + [str(signatures_possible)])
    return address

def extract_array(address):
    assert is_multisig(address)
    array = address.split('_')
    signatures_required, pubs, signatures_possible = array[0], sorted(array[1:-1]), array[-1]
    test_array(signatures_required, pubs, signatures_possible)
    return int(signatures_required), pubs, int(signatures_possible)

def pubkeyhash_array(address):
    signatures_required, pubkeyhashes, signatures_possible = extract_array(address)
    if not all([base58_check_decode(pubkeyhash, config.ADDRESSVERSION) for pubkeyhash in pubkeyhashes]):
        raise MultiSigAddressError('Multi‐signature address must use PubKeyHashes, not public keys.')
    return pubkeyhashes

### Multi‐signature Addresses ###

<<<<<<< HEAD
def get_balance (db, address, asset):
    # Get balance of contract or address.
    cursor = db.cursor()
    balances = list(cursor.execute('''SELECT * FROM balances WHERE (address = ? AND asset = ?)''', (address, asset)))
    cursor.close()
    if not balances: return 0
    else: return balances[0]['quantity']

# Why on Earth does `binascii.hexlify()` return bytes?!
def hexlify(x):
    return binascii.hexlify(x).decode('ascii')
=======
### Protocol Changes ###
def asset_names_v2(block_index):
    if config.TESTNET:
        if block_index >= 307400:
            return True
        else:
            return False
    elif False:
        return True
    return False
>>>>>>> 8dce3be1

# vim: tabstop=8 expandtab shiftwidth=4 softtabstop=4<|MERGE_RESOLUTION|>--- conflicted
+++ resolved
@@ -964,7 +964,6 @@
 
 ### Multi‐signature Addresses ###
 
-<<<<<<< HEAD
 def get_balance (db, address, asset):
     # Get balance of contract or address.
     cursor = db.cursor()
@@ -976,7 +975,7 @@
 # Why on Earth does `binascii.hexlify()` return bytes?!
 def hexlify(x):
     return binascii.hexlify(x).decode('ascii')
-=======
+
 ### Protocol Changes ###
 def asset_names_v2(block_index):
     if config.TESTNET:
@@ -987,6 +986,5 @@
     elif False:
         return True
     return False
->>>>>>> 8dce3be1
 
 # vim: tabstop=8 expandtab shiftwidth=4 softtabstop=4