--- conflicted
+++ resolved
@@ -33,9 +33,6 @@
     numerator = D(numerator)
     denominator = D(denominator)
     return D(numerator / denominator)
-<<<<<<< HEAD
-       
-=======
 
 def log (db, command, category, bindings):
 
@@ -204,7 +201,6 @@
         elif category == 'bet_match_expirations':
             logging.info('Expired Bet Match: {}'.format(bindings['bet_match_id']))
         
->>>>>>> 2e5d4861
 def rowtracer(cursor, sql):
     """Converts fetched SQL data into dict-style"""
     dictionary = {}
