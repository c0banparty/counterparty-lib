--- conflicted
+++ resolved
@@ -973,13 +973,8 @@
         # Run app server (blocking)
         self.is_ready = True
         app.run(host=config.RPC_HOST, port=config.RPC_PORT, threaded=True)
-<<<<<<< HEAD
-            
+
         self.db.close()
-=======
-
-        db.close()
->>>>>>> c902eab1
         return
 
 # vim: tabstop=8 expandtab shiftwidth=4 softtabstop=4