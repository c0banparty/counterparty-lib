--- conflicted
+++ resolved
@@ -90,7 +90,6 @@
         "block_index": 423888,
         "testnet_block_index": 0
     },
-<<<<<<< HEAD
 	"broadcast_pack_text": {
         "minimum_version_major": 9,
         "minimum_version_minor": 55,
@@ -160,13 +159,12 @@
         "minimum_version_revision": 0,
         "block_index": 550000,
         "testnet_block_index": 1420000
-=======
+    },
     "btc_sell_expire_on_match_expire": {
         "minimum_version_major": 9,
-        "minimum_version_minor": 55,
+        "minimum_version_minor": 56,
         "minimum_version_revision": 0,
-        "block_index": 600000,
-        "testnet_block_index": 0
->>>>>>> 64ff8387
+        "block_index": 550000,
+        "testnet_block_index": 1420000
     }
 }