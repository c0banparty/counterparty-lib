#! /usr/bin/env python3

import os
import decimal
import sys
import logging
logger = logging.getLogger(__name__)
import time
import dateutil.parser
import calendar
import traceback
import binascii
import socket
import signal
import appdirs
import platform
from urllib.parse import quote_plus as urlencode

from counterpartylib.lib import api, config, util, exceptions, blocks, check, backend, database, transaction, script, log

D = decimal.Decimal


class ConfigurationError(Exception):
    pass


def sigterm_handler(_signo, _stack_frame):
    if _signo == 15:
        signal_name = 'SIGTERM'
    elif _signo == 2:
        signal_name = 'SIGINT'
    else:
        assert False
    logger.info('Received {}.'.format(signal_name))

    if 'api_server' in globals():
        logger.info('Stopping API server.')
        api_server.stop()
        api_status_poller.stop()
    logger.info('Shutting down.')
    logging.shutdown()
    sys.exit(0)
signal.signal(signal.SIGTERM, sigterm_handler)
signal.signal(signal.SIGINT, sigterm_handler)


# Lock database access by opening a socket.
class LockingError(Exception):
    pass
def get_lock():
    logger.info('Acquiring lock.')

    # Cross‐platform.
    if os.name == 'nt' or platform.system() == 'Darwin':    # Windows or OS X
        # Not database‐specific.
        socket_family = socket.AF_INET
        socket_address = ('localhost', 8999)
        error = 'Another copy of server is currently running.'
    else:
        socket_family = socket.AF_UNIX
        socket_address = '\0' + config.DATABASE
        error = 'Another copy of server is currently writing to database {}'.format(config.DATABASE)

    lock_socket = socket.socket(socket_family, socket.SOCK_DGRAM)
    try:
        lock_socket.bind(socket_address)
    except socket.error:
        raise LockingError(error)
    logger.debug('Lock acquired.')


def initialise(database_file=None, log_file=None, api_log_file=None,
                testnet=False, testcoin=False,
                backend_name=None, backend_connect=None, backend_port=None,
                backend_user=None, backend_password=None,
                backend_ssl=False, backend_ssl_no_verify=False,
                backend_poll_interval=None, 
                rpc_host=None, rpc_port=None,
                rpc_user=None, rpc_password=None,
                rpc_no_allow_cors=False,
                force=False, verbose=False,
                requests_timeout=config.DEFAULT_REQUESTS_TIMEOUT,
                rpc_batch_size=config.DEFAULT_RPC_BATCH_SIZE,
                check_asset_conservation=config.DEFAULT_CHECK_ASSET_CONSERVATION,
                backend_ssl_verify=None, rpc_allow_cors=None):

     # Data directory
    data_dir = appdirs.user_data_dir(appauthor=config.XCP_NAME, appname=config.APP_NAME, roaming=True)
    if not os.path.isdir(data_dir):
        os.makedirs(data_dir, mode=0o755)

    # testnet
    if testnet:
        config.TESTNET = testnet
    else:
        config.TESTNET = False

    # testcoin
    if testcoin:
        config.TESTCOIN = testcoin
    else:
        config.TESTCOIN = False

    network = ''
    if config.TESTNET:
        network += '.testnet'
    if config.TESTCOIN:
        network += '.testcoin'

    # Database
    if database_file:
        config.DATABASE = database_file
    else:
        filename = '{}{}.db'.format(config.APP_NAME, network)
        config.DATABASE = os.path.join(data_dir, filename)

    # Log directory
    log_dir = appdirs.user_log_dir(appauthor=config.XCP_NAME, appname=config.APP_NAME)
    if not os.path.isdir(log_dir):
        os.makedirs(log_dir, mode=0o755)

    # Log
    if log_file:
        config.LOG = log_file
    else:
        filename = 'server{}.log'.format(network)
        config.LOG = os.path.join(log_dir, filename)
    logger.debug('Writing server log to file: `{}`'.format(config.LOG))

    if api_log_file:
        config.API_LOG = api_log_file
    else:
        filename = 'server{}.access.log'.format(network)
        config.API_LOG = os.path.join(log_dir, filename)
    logger.debug('Writing API accesses log to file: `{}`'.format(config.API_LOG))

    # Set up logging.
    root_logger = logging.getLogger()    # Get root logger.
    log.set_up(root_logger, verbose=verbose, logfile=config.LOG)
    # Log unhandled errors.
    def handle_exception(exc_type, exc_value, exc_traceback):
        logger.error("Unhandled Exception", exc_info=(exc_type, exc_value, exc_traceback))
    sys.excepthook = handle_exception

    ##############
    # THINGS WE CONNECT TO

    # Backend name
    if backend_name:
        config.BACKEND_NAME = backend_name
    else:
        config.BACKEND_NAME = 'addrindex'
    if config.BACKEND_NAME == 'jmcorgan':
        config.BACKEND_NAME = 'addrindex'

    # Backend RPC host (Bitcoin Core)
    if backend_connect:
        config.BACKEND_CONNECT = backend_connect
    else:
        config.BACKEND_CONNECT = 'localhost'

    # Backend Core RPC port (Bitcoin Core)
    if backend_port:
        config.BACKEND_PORT = backend_port
    else:
        if config.TESTNET:
            if config.BACKEND_NAME == 'btcd':
                config.BACKEND_PORT = config.DEFAULT_BACKEND_PORT_TESTNET_BTCD
            else:
                config.BACKEND_PORT = config.DEFAULT_BACKEND_PORT_TESTNET
        else:
            if config.BACKEND_NAME == 'btcd':
                config.BACKEND_PORT = config.DEFAULT_BACKEND_PORT_BTCD
            else:
                config.BACKEND_PORT = config.DEFAULT_BACKEND_PORT

    try:
        config.BACKEND_PORT = int(config.BACKEND_PORT)
        if not (int(config.BACKEND_PORT) > 1 and int(config.BACKEND_PORT) < 65535):
            raise ConfigurationError('invalid backend API port number')
    except:
        raise ConfigurationError("Please specific a valid port number backend-port configuration parameter")

    # Backend Core RPC user (Bitcoin Core)
    if backend_user:
        config.BACKEND_USER = backend_user
    else:
        config.BACKEND_USER = 'bitcoinrpc'

    # Backend Core RPC password (Bitcoin Core)
    if backend_password:
        config.BACKEND_PASSWORD = backend_password
    else:
        raise ConfigurationError('backend RPC password not set. (Use configuration file or --backend-password=PASSWORD)')

    # Backend Core RPC SSL
    if backend_ssl:
        config.BACKEND_SSL = backend_ssl
    else:
        config.BACKEND_SSL = False  # Default to off.

    # Backend Core RPC SSL Verify
    if backend_ssl_verify is not None:
        logger.warning('The server parameter `backend_ssl_verify` is deprecated. Use `backend_ssl_no_verify` instead.')
        config.BACKEND_SSL_NO_VERIFY = not backend_ssl_verify
    else:
        if backend_ssl_no_verify:
            config.BACKEND_SSL_NO_VERIFY = backend_ssl_no_verify
        else:
            config.BACKEND_SSL_NO_VERIFY = False # Default to on (don't support self‐signed certificates)

    # Backend Poll Interval
    if backend_poll_interval:
        config.BACKEND_POLL_INTERVAL = backend_poll_interval
    else:
<<<<<<< HEAD
        config.BACKEND_POLL_INTERVAL = 1.0
=======
        config.BACKEND_POLL_INTERVAL = 0.5
>>>>>>> 457e10be

    # Construct backend URL.
    config.BACKEND_URL = config.BACKEND_USER + ':' + config.BACKEND_PASSWORD + '@' + config.BACKEND_CONNECT + ':' + str(config.BACKEND_PORT)
    if config.BACKEND_SSL:
        config.BACKEND_URL = 'https://' + config.BACKEND_URL
    else:
        config.BACKEND_URL = 'http://' + config.BACKEND_URL


    ##############
    # THINGS WE SERVE

    # Server API RPC host
    if rpc_host:
        config.RPC_HOST = rpc_host
    else:
        config.RPC_HOST = 'localhost'

    # The web root directory for API calls, eg. localhost:14000/rpc/
    config.RPC_WEBROOT = '/rpc/'

    # Server API RPC port
    if rpc_port:
        config.RPC_PORT = rpc_port
    else:
        if config.TESTNET:
            if config.TESTCOIN:
                config.RPC_PORT = config.DEFAULT_RPC_PORT_TESTNET + 1
            else:
                config.RPC_PORT = config.DEFAULT_RPC_PORT_TESTNET
        else:
            if config.TESTCOIN:
                config.RPC_PORT = config.DEFAULT_RPC_PORT + 1
            else:
                config.RPC_PORT = config.DEFAULT_RPC_PORT
    try:
        config.RPC_PORT = int(config.RPC_PORT)
        if not (int(config.RPC_PORT) > 1 and int(config.RPC_PORT) < 65535):
            raise ConfigurationError('invalid server API port number')
    except:
        raise ConfigurationError("Please specific a valid port number rpc-port configuration parameter")

    # Server API RPC user
    if rpc_user:
        config.RPC_USER = rpc_user
    else:
        config.RPC_USER = 'rpc'

    # Server API RPC password
    if rpc_password:
        config.RPC_PASSWORD = rpc_password
        config.RPC = 'http://' + urlencode(config.RPC_USER) + ':' + urlencode(config.RPC_PASSWORD) + '@' + config.RPC_HOST + ':' + str(config.RPC_PORT) + config.RPC_WEBROOT
    else:
        config.RPC = 'http://' + config.RPC_HOST + ':' + str(config.RPC_PORT) + config.RPC_WEBROOT

    # RPC CORS
    if rpc_allow_cors is not None:
        logger.warning('The server parameter `rpc_allow_cors` is deprecated. Use `rpc_no_allow_cors` instead.')
        config.RPC_NO_ALLOW_CORS = not rpc_allow_cors
    else:
        if rpc_no_allow_cors:
            config.RPC_NO_ALLOW_CORS = rpc_no_allow_cors
        else:
            config.RPC_NO_ALLOW_CORS = False

    config.REQUESTS_TIMEOUT = requests_timeout
    config.RPC_BATCH_SIZE = rpc_batch_size
    config.CHECK_ASSET_CONSERVATION = check_asset_conservation

    ##############
    # OTHER SETTINGS

    # skip checks
    if force:
        config.FORCE = force
    else:
        config.FORCE = False

    # Encoding
    if config.TESTCOIN:
        config.PREFIX = b'XX'                   # 2 bytes (possibly accidentally created)
    else:
        config.PREFIX = b'CNTRPRTY'             # 8 bytes

    # (more) Testnet
    if config.TESTNET:
        config.MAGIC_BYTES = config.MAGIC_BYTES_TESTNET
        if config.TESTCOIN:
            config.ADDRESSVERSION = config.ADDRESSVERSION_TESTNET
            config.BLOCK_FIRST = config.BLOCK_FIRST_TESTNET_TESTCOIN
            config.BURN_START = config.BURN_START_TESTNET_TESTCOIN
            config.BURN_END = config.BURN_END_TESTNET_TESTCOIN
            config.UNSPENDABLE = config.UNSPENDABLE_TESTNET
        else:
            config.ADDRESSVERSION = config.ADDRESSVERSION_TESTNET
            config.BLOCK_FIRST = config.BLOCK_FIRST_TESTNET
            config.BURN_START = config.BURN_START_TESTNET
            config.BURN_END = config.BURN_END_TESTNET
            config.UNSPENDABLE = config.UNSPENDABLE_TESTNET
    else:
        config.MAGIC_BYTES = config.MAGIC_BYTES_MAINNET
        if config.TESTCOIN:
            config.ADDRESSVERSION = config.ADDRESSVERSION_MAINNET
            config.BLOCK_FIRST = config.BLOCK_FIRST_MAINNET_TESTCOIN
            config.BURN_START = config.BURN_START_MAINNET_TESTCOIN
            config.BURN_END = config.BURN_END_MAINNET_TESTCOIN
            config.UNSPENDABLE = config.UNSPENDABLE_MAINNET
        else:
            config.ADDRESSVERSION = config.ADDRESSVERSION_MAINNET
            config.BLOCK_FIRST = config.BLOCK_FIRST_MAINNET
            config.BURN_START = config.BURN_START_MAINNET
            config.BURN_END = config.BURN_END_MAINNET
            config.UNSPENDABLE = config.UNSPENDABLE_MAINNET

    logger.info('Running v{} of counterparty-lib.'.format(config.VERSION_STRING))

    if config.FORCE:
        logger.warning('THE OPTION `--force` IS NOT FOR USE ON PRODUCTION SYSTEMS.')

    # Lock
    if not config.FORCE:
        get_lock()

    # Database
    logger.info('Connecting to database.')
    db = database.get_connection(read_only=False)

    util.CURRENT_BLOCK_INDEX = blocks.last_db_index(db)

    return db


def connect_to_backend():
    if not config.FORCE:
        logger.info('Connecting to backend.')
        backend.getblockcount()


def start_all(db):

    # Backend.
    connect_to_backend()

    # API Status Poller.
    api_status_poller = api.APIStatusPoller()
    api_status_poller.daemon = True
    api_status_poller.start()

    # API Server.
    api_server = api.APIServer()
    api_server.daemon = True
    api_server.start()

    # Server.
    blocks.follow(db)


def reparse(db, block_index=None):
    connect_to_backend()
    blocks.reparse(db, block_index=block_index)


def kickstart(db, bitcoind_dir):
    blocks.kickstart(db, bitcoind_dir=bitcoind_dir)


def generate_move_random_hash(move):
    move = int(move).to_bytes(2, byteorder='big')
    random_bin = os.urandom(16)
    move_random_hash_bin = util.dhash(random_bin + move)
    return binascii.hexlify(random_bin).decode('utf8'), binascii.hexlify(move_random_hash_bin).decode('utf8')

# vim: tabstop=8 expandtab shiftwidth=4 softtabstop=4<|MERGE_RESOLUTION|>--- conflicted
+++ resolved
@@ -214,11 +214,7 @@
     if backend_poll_interval:
         config.BACKEND_POLL_INTERVAL = backend_poll_interval
     else:
-<<<<<<< HEAD
-        config.BACKEND_POLL_INTERVAL = 1.0
-=======
         config.BACKEND_POLL_INTERVAL = 0.5
->>>>>>> 457e10be
 
     # Construct backend URL.
     config.BACKEND_URL = config.BACKEND_USER + ':' + config.BACKEND_PASSWORD + '@' + config.BACKEND_CONNECT + ':' + str(config.BACKEND_PORT)
