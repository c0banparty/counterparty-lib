--- conflicted
+++ resolved
@@ -27,13 +27,6 @@
 RUN chmod a+x /usr/local/bin/start.sh
 WORKDIR /
 
-<<<<<<< HEAD
-# Pull the mainnet and testnet DB bootstraps
-RUN counterparty-server bootstrap --quiet
-RUN counterparty-server --testnet bootstrap --quiet
-
-=======
->>>>>>> 70c7ddda
 EXPOSE 4000 14000
 
 # NOTE: Defaults to running on mainnet, specify -e TESTNET=1 to start up on testnet
