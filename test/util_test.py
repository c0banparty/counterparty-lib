import os, sys, hashlib, binascii, time, decimal, logging, locale, re, io
import difflib, json, inspect, tempfile, shutil
import apsw, pytest, requests
from requests.auth import HTTPBasicAuth

CURR_DIR = os.path.dirname(os.path.realpath(os.path.join(os.getcwd(), os.path.expanduser(__file__))))
sys.path.append(os.path.normpath(os.path.join(CURR_DIR, '..')))

from lib import (config, api, util, exceptions, bitcoin, blocks)
from lib import (send, order, btcpay, issuance, broadcast, bet, dividend, burn, cancel, callback, rps, rpsresolve)
import counterpartyd

from fixtures.fixtures import DEFAULT_PARAMS as DP
from fixtures.fixtures import UNITEST_FIXTURE, INTEGRATION_SCENARIOS

D = decimal.Decimal

# Set test environment
os.environ['TZ'] = 'EST'
time.tzset()
locale.setlocale(locale.LC_ALL, 'en_US.UTF-8')

def dump_database(db):
    # TEMPORARY
    # .dump command bugs when aspw.Shell is used with 'db' args instead 'args'
    # but this way keep 20x faster than to run scenario with file db
    db_filename = CURR_DIR + '/fixtures/tmpforbackup.db'
    if os.path.isfile(db_filename):
        os.remove(db_filename)
    filecon=apsw.Connection(db_filename)
    with filecon.backup("main", db, "main") as backup:
        backup.step()

    output = io.StringIO()
    shell = apsw.Shell(stdout=output, args=(db_filename,))
    #shell = apsw.Shell(stdout=output, db=db)
    shell.process_command(".dump")
    lines = output.getvalue().split('\n')[8:]
    new_data = '\n'.join(lines)
    #clean ; in new line
    new_data = re.sub('\)[\n\s]+;', ');', new_data)

    os.remove(db_filename)

    return new_data

def restore_database(database_filename, dump_filename):
    if os.path.isfile(database_filename):
        os.remove(database_filename)
    db = apsw.Connection(database_filename)
    cursor = db.cursor()
    with open(dump_filename, 'r') as sql_dump:
        cursor.execute(sql_dump.read())
    cursor.close()

def insert_block(db, block_index, parse_block=False):
    cursor = db.cursor()
    block_hash = hashlib.sha512(chr(block_index).encode('utf-8')).hexdigest()
    block_time = block_index * 10000000
    block = (block_index, block_hash, block_time, None)
    cursor.execute('''INSERT INTO blocks VALUES (?,?,?,?)''', block)
    cursor.close()
    if parse_block:
        blocks.parse_block(db, block_index, block_time)
    return block_index, block_hash, block_time

def create_next_block(db, block_index=None, parse_block=False):
    cursor = db.cursor()  
    last_block_index = list(cursor.execute("SELECT block_index FROM blocks ORDER BY block_index DESC LIMIT 1"))[0]['block_index']
    if not block_index:
        block_index = last_block_index + 1
    for index in range(last_block_index + 1, block_index + 1):
        inserted_block_index, block_hash, block_time = insert_block(db, index, parse_block=parse_block)
    cursor.close()
    return inserted_block_index, block_hash, block_time

def insert_raw_transaction(raw_transaction, db):
    # one transaction per block
    block_index, block_hash, block_time = create_next_block(db)

    cursor = db.cursor()
    tx_index = block_index - config.BURN_START + 1
    tx = bitcoin.decode_raw_transaction(raw_transaction)
    tx_hash = hashlib.sha256(chr(tx_index).encode('utf-8')).hexdigest()
    source, destination, btc_amount, fee, data = blocks.get_tx_info(tx, block_index)
    transaction = (tx_index, tx_hash, block_index, block_hash, block_time, source, destination, btc_amount, fee, data, True)
    cursor.execute('''INSERT INTO transactions VALUES (?,?,?,?,?,?,?,?,?,?,?)''', transaction)
    tx = list(cursor.execute('''SELECT * FROM transactions WHERE tx_index = ?''', (tx_index,)))[0]
    cursor.close()

    blocks.parse_block(db, block_index, block_time)
    return tx

def insert_transaction(transaction, db):
    cursor = db.cursor()
    block = (transaction['block_index'], transaction['block_hash'], transaction['block_time'], None)
    cursor.execute('''INSERT INTO blocks VALUES (?,?,?,?)''', block)
    keys = ",".join(transaction.keys())
    cursor.execute('''INSERT INTO transactions ({}) VALUES (?,?,?,?,?,?,?,?,?,?,?)'''.format(keys), tuple(transaction.values()))
    cursor.close()

def initialise_db(db):
    blocks.initialise(db)
    cursor = db.cursor()
    first_block = (config.BURN_START - 1, 'foobar', 1337, util.dhash_string(config.MOVEMENTS_HASH_SEED))
    cursor.execute('''INSERT INTO blocks VALUES (?,?,?,?)''', first_block)
    cursor.close()

def run_scenario(scenario):
    counterpartyd.set_options(rpc_port=9999, database_file=':memory:',
                              testnet=True, testcoin=False, backend_rpc_ssl_verify=False)

    logger = logging.getLogger()
    logger.setLevel(logging.DEBUG)
    logger_buff = io.StringIO()
    handler = logging.StreamHandler(logger_buff)
    handler.setLevel(logging.DEBUG)
    formatter = logging.Formatter('%(message)s')
    handler.setFormatter(formatter)
    logger.addHandler(handler)
    requests_log = logging.getLogger("requests")
    requests_log.setLevel(logging.WARNING)
    asyncio_log = logging.getLogger('asyncio')
    asyncio_log.setLevel(logging.ERROR)

    db = util.connect_to_db()
    initialise_db(db)
    for transaction in scenario:
        if transaction[0] != 'create_next_block':
            module = sys.modules['lib.{}'.format(transaction[0])]
            compose = getattr(module, 'compose')
            unsigned_tx_hex = bitcoin.transaction(compose(db, *transaction[1]), **transaction[2])
            insert_raw_transaction(unsigned_tx_hex, db)
        else:
            create_next_block(db, block_index=config.BURN_START + transaction[1], parse_block=True)

    dump = dump_database(db)
    log = logger_buff.getvalue()

    db.close()
    return dump, log

def save_scenario(scenario_name):
    dump, log = run_scenario(INTEGRATION_SCENARIOS[scenario_name])
    with open(CURR_DIR + '/fixtures/' + scenario_name + '.new.sql', 'w') as f:
        f.writelines(dump)
    with open(CURR_DIR + '/fixtures/' + scenario_name + '.new.log', 'w') as f:
        f.writelines(log)

def load_scenario_ouput(scenario_name):
    with open(CURR_DIR + '/fixtures/' + scenario_name + '.sql', 'r') as f:
        dump = ("").join(f.readlines())
    with open(CURR_DIR + '/fixtures/' + scenario_name + '.log', 'r') as f:
        log = ("").join(f.readlines())
    return dump, log

def check_record(record, counterpartyd_db):
    sql  = '''SELECT COUNT(*) AS c FROM {} '''.format(record['table'])
    sql += '''WHERE '''
    bindings = []
    conditions = []
    for field in record['values']:
        if record['values'][field] is not None:
            conditions.append('''{} = ?'''.format(field))
            bindings.append(record['values'][field])
    sql += " AND ".join(conditions)

    cursor = counterpartyd_db.cursor()
    count = list(cursor.execute(sql, tuple(bindings)))[0]['c']
    assert count == 1

def vector_to_args(vector, functions=[]):
    args = []
    for tx_name in vector:
        for method in vector[tx_name]:
            for params in vector[tx_name][method]:
                error = outputs = records = None
                if 'out' in params:
                    outputs = params['out']
                if 'error' in params:
                    error = params['error']
                if 'records' in params:
                    records = params['records']
                if functions == [] or (tx_name + '.' + method) in functions:
                    args.append((tx_name, method, params['in'], outputs, error, records))
    return args

def exec_tested_method(tx_name, method, tested_method, inputs, counterpartyd_db):
    if tx_name == 'bitcoin' and method == 'transaction':
<<<<<<< HEAD
        return tested_method(inputs[0], **inputs[1])
=======
        return util.aio_run_synch(tested_method(inputs[0], **inputs[1]))
    elif tx_name == 'util' and method == 'api':
        return tested_method(*inputs)
>>>>>>> 3f0424a8
    else:
        return tested_method(counterpartyd_db, *inputs)

def check_ouputs(tx_name, method, inputs, outputs, error, records, counterpartyd_db):
    tested_module = sys.modules['lib.{}'.format(tx_name)]
    tested_method = getattr(tested_module, method)
    
    test_outputs = None
    if error is not None:
        with pytest.raises(getattr(exceptions, error[0])) as exception:
            test_outputs = exec_tested_method(tx_name, method, tested_method, inputs, counterpartyd_db)
    else:
        test_outputs = exec_tested_method(tx_name, method, tested_method, inputs, counterpartyd_db)
        if pytest.config.option.gentxhex and method == 'compose':
            print('')
            tx_params = {
                'encoding': 'multisig'
            }
            if tx_name == 'order' and inputs[1]=='BTC':
                print('give btc')
                tx_params['fee_provided'] = DP['fee_provided']
            unsigned_tx_hex = bitcoin.transaction(test_outputs, **tx_params)
            print(tx_name)
            print(unsigned_tx_hex)

    if outputs is not None:
        assert outputs == test_outputs
    if error is not None:
        assert str(exception.value) == error[1]
    if records is not None:
        for record in records:
            check_record(record, counterpartyd_db)

def compare_strings(string1, string2):
    diff = list(difflib.unified_diff(string1.splitlines(1), string2.splitlines(1), n=0))
    if len(diff):
        print("\nDifferences:")
        print("".join(diff))
    assert not len(diff)

if __name__ == '__main__':
    save_scenario('unittest_fixture')
    save_scenario('scenario_1')
<|MERGE_RESOLUTION|>--- conflicted
+++ resolved
@@ -187,13 +187,9 @@
 
 def exec_tested_method(tx_name, method, tested_method, inputs, counterpartyd_db):
     if tx_name == 'bitcoin' and method == 'transaction':
-<<<<<<< HEAD
         return tested_method(inputs[0], **inputs[1])
-=======
-        return util.aio_run_synch(tested_method(inputs[0], **inputs[1]))
     elif tx_name == 'util' and method == 'api':
         return tested_method(*inputs)
->>>>>>> 3f0424a8
     else:
         return tested_method(counterpartyd_db, *inputs)
 
