#! /usr/bin/python3

import os
import sys
import hashlib
import binascii
import time
import apsw
import decimal
D = decimal.Decimal
import difflib
import json
import inspect
import requests
from requests.auth import HTTPBasicAuth
import logging
import tempfile
import shutil
import locale
import re

# Set test environment
os.environ['TZ'] = 'EST'
time.tzset()
locale.setlocale(locale.LC_ALL, 'en_US.UTF-8')

CURR_DIR = os.path.dirname(os.path.realpath(os.path.join(os.getcwd(), os.path.expanduser(__file__))))
sys.path.append(os.path.normpath(os.path.join(CURR_DIR, '..')))

from lib import (config, api, util, exceptions, bitcoin, blocks)
from lib import (send, order, btcpay, issuance, broadcast, bet, dividend, burn, cancel, callback)
import counterpartyd

# config.BLOCK_FIRST = 0
# config.BURN_START = 0
# config.BURN_END = 9999999
counterpartyd.set_options(rpc_port=9999, database_file=CURR_DIR+'/counterpartyd.unittest.db', testnet=True, testcoin=False, unittest=True, force=True)

# Connect to database.
try: os.remove(config.DATABASE)
except: pass
db = util.connect_to_db()
cursor = db.cursor()

# Each tx has a block_index equal to its tx_index
tx_index = 0

source_default = 'mn6q3dS2EnDUx3bmyWc6D4szJNVGtaR7zc'
destination_default = 'n3BrDB6zDiEPWEE6wLxywFb4Yp9ZY5fHM7'
quantity = config.UNIT
small = round(quantity / 2)
expiration = 10
fee_required = 900000
fee_provided = 1000000
fee_multiplier_default = .05

def parse_hex (unsigned_tx_hex):

    tx = bitcoin.decode_raw_transaction(unsigned_tx_hex)

    cursor = db.cursor()
    tx_hash = hashlib.sha256(chr(tx_index).encode('utf-8')).hexdigest()
    global tx_index
    block_index = config.BURN_START + tx_index
    block_hash = hashlib.sha512(chr(block_index).encode('utf-8')).hexdigest()
    block_time = block_index * 10000000

    source, destination, btc_amount, fee, data = blocks.get_tx_info(tx, block_index)

    cursor.execute('''INSERT INTO blocks(
                        block_index,
                        block_hash,
                        block_time) VALUES(?,?,?)''',
                        (block_index,
                        block_hash,
                        block_time)
                  )

    cursor.execute('''INSERT INTO transactions(
                        tx_index,
                        tx_hash,
                        block_index,
                        block_time,
                        source,
                        destination,
                        btc_amount,
                        fee,
                        data) VALUES(?,?,?,?,?,?,?,?,?)''',
                        (tx_index,
                         tx_hash,
                         block_index,
                         tx_index,
                         source,
                         destination,
                         btc_amount,
                         fee,
                         data)
                  )

    txes = list(cursor.execute('''SELECT * FROM transactions \
                                  WHERE tx_index=?''', (tx_index,)))
    assert len(txes) == 1
    tx = txes[0]
    blocks.parse_tx(db, tx)

    # After parsing every transaction, check that the credits, debits sum properly.
    cursor.execute('''SELECT * FROM balances''')
    for balance in cursor.fetchall():
        quantity = 0
        cursor.execute('''SELECT * FROM debits \
                          WHERE (address = ? AND asset = ?)''', (balance['address'], balance['asset']))
        for debit in cursor.fetchall():
            quantity -= debit['quantity']
        cursor.execute('''SELECT * FROM credits \
                          WHERE (address = ? AND asset = ?)''', (balance['address'], balance['asset']))
        for credit in cursor.fetchall():
            quantity += credit['quantity']
        assert quantity == balance['quantity']

    tx_index += 1
    cursor.close()

# https://github.com/CounterpartyXCP/counterpartyd/blob/develop/test/db.dump#L23
# some sqlite version generates spaces and line breaks too.
def clean_sqlite_dump(dump):
    dump = "\n".join(dump)
    dump = re.sub('\)[\n\s]+;', ');', dump)
    return dump.split("\n")

def compare(filename):
    old = CURR_DIR + '/' + filename
    new = old + '.new'

    with open(old, 'r') as f:
        old_lines = f.readlines()
    with open(new, 'r') as f:
        new_lines = f.readlines()

    if (filename == 'db.dump'):
        old_lines = clean_sqlite_dump(old_lines)
        new_lines = clean_sqlite_dump(new_lines)

    diff = list(difflib.unified_diff(old_lines, new_lines, n=0))
    if len(diff):
        print(diff)
    assert not len(diff)

def summarise (ebit):
    return (ebit['block_index'], ebit['address'], ebit['asset'], ebit['quantity'])


def setup_function(function):
    global db
    global cursor
    cursor.execute('''BEGIN''')

def teardown_function(function):
    cursor.execute('''END''')

# Logs.
try: os.remove(CURR_DIR + '/log.new')
except: pass
logging.basicConfig(filename=CURR_DIR + '/log.new', level=logging.DEBUG, format='%(message)s')
requests_log = logging.getLogger("requests")
requests_log.setLevel(logging.WARNING)

# Output.
output_new = {}
with open(CURR_DIR + '/output.json', 'r') as output_file:
    output = json.load(output_file)

# TODO: replace inspect.stack()[0][3] with inspect.currentframe().f_code.co_name?

def test_start ():
    logging.info('START TEST')

def test_initialise ():
    blocks.initialise(db)

    # First block (for burn.create sanity check).
    cursor = db.cursor()
    cursor.execute('''INSERT INTO blocks(
                        block_index,
                        block_hash,
                        block_time) VALUES(?,?,?)''',
                        (config.BURN_START - 1,
                        'foobar',
                        1337)
                  )
    cursor.close()

def test_burn ():
    unsigned_tx_hex = bitcoin.transaction(burn.compose(db, source_default, int(.62 * quantity)), encoding='multisig')

    parse_hex(unsigned_tx_hex)

    output_new[inspect.stack()[0][3]] = unsigned_tx_hex

def test_send ():
    unsigned_tx_hex = bitcoin.transaction(send.compose(db, source_default, destination_default, 'XCP', small), encoding='multisig')

    parse_hex(unsigned_tx_hex)

    output_new[inspect.stack()[0][3]] = unsigned_tx_hex

def test_order_buy_xcp ():
    unsigned_tx_hex = bitcoin.transaction(order.compose(db, source_default, 'BTC', small, 'XCP', small * 2, expiration, 0), encoding='multisig', fee_provided=fee_provided)

    parse_hex(unsigned_tx_hex)

    output_new[inspect.stack()[0][3]] = unsigned_tx_hex

def test_order_sell_xcp ():
    unsigned_tx_hex = bitcoin.transaction(order.compose(db, source_default, 'XCP', round(small * 2.1), 'BTC', small, expiration, fee_required), encoding='multisig')

    parse_hex(unsigned_tx_hex)

    output_new[inspect.stack()[0][3]] = unsigned_tx_hex

def test_btcpay ():
    order_match_id = 'dbc1b4c900ffe48d575b5da5c638040125f65db0fe3e24494b76ea986457d986084fed08b978af4d7d196a7446a86b58009e636b611db16211b65a9aadff29c5'
    unsigned_tx_hex = bitcoin.transaction(btcpay.compose(db, source_default, order_match_id), encoding='multisig')

    parse_hex(unsigned_tx_hex)

    output_new[inspect.stack()[0][3]] = unsigned_tx_hex

def test_issuance_divisible ():
    unsigned_tx_hex = bitcoin.transaction(issuance.compose(db, source_default, None, 'BBBB', quantity * 10, True, False, 0, 0.0, ''), encoding='multisig')

    parse_hex(unsigned_tx_hex)

    output_new[inspect.stack()[0][3]] = unsigned_tx_hex

def test_issuance_indivisible_callable ():
    unsigned_tx_hex = bitcoin.transaction(issuance.compose(db, source_default, None, 'BBBC', round(quantity / 1000), False, True, 17, 0.015, 'foobar'), encoding='multisig')

    parse_hex(unsigned_tx_hex)

    output_new[inspect.stack()[0][3]] = unsigned_tx_hex

def test_send_divisible ():
    unsigned_tx_hex = bitcoin.transaction(send.compose(db, source_default, destination_default, 'BBBB', round(quantity / 25)), encoding='multisig')

    parse_hex(unsigned_tx_hex)

    output_new[inspect.stack()[0][3]] = unsigned_tx_hex

def test_send_indivisible ():
    unsigned_tx_hex = bitcoin.transaction(send.compose(db, source_default, destination_default, 'BBBC', round(quantity / 190000)), encoding='multisig')

    parse_hex(unsigned_tx_hex)

    output_new[inspect.stack()[0][3]] = unsigned_tx_hex

def test_dividend_divisible ():
    unsigned_tx_hex = bitcoin.transaction(dividend.compose(db, source_default, 600, 'BBBB', 'XCP'), encoding='multisig')

    parse_hex(unsigned_tx_hex)

    output_new[inspect.stack()[0][3]] = unsigned_tx_hex

def test_dividend_indivisible ():
    unsigned_tx_hex = bitcoin.transaction(dividend.compose(db, source_default, 800, 'BBBC', 'XCP'), encoding='multisig')

    parse_hex(unsigned_tx_hex)

    output_new[inspect.stack()[0][3]] = unsigned_tx_hex

def test_broadcast_initial ():
    unsigned_tx_hex = bitcoin.transaction(broadcast.compose(db, source_default, 1388000000, 100, fee_multiplier_default, 'Unit Test'), encoding='multisig')

    parse_hex(unsigned_tx_hex)

    output_new[inspect.stack()[0][3]] = unsigned_tx_hex

def test_bet_bullcfd_to_be_liquidated ():
    unsigned_tx_hex = bitcoin.transaction(bet.compose(db, source_default, source_default, 0, 1388000100, small, round(small / 2), 0.0, 15120, expiration), encoding='multisig')

    parse_hex(unsigned_tx_hex)

    output_new[inspect.stack()[0][3]] = unsigned_tx_hex

def test_bet_bearcfd_to_be_liquidated ():
    unsigned_tx_hex = bitcoin.transaction(bet.compose(db, source_default, source_default, 1, 1388000100, round(small / 2), round(small * .83), 0.0, 15120, expiration), encoding='multisig')

    parse_hex(unsigned_tx_hex)

    output_new[inspect.stack()[0][3]] = unsigned_tx_hex

def test_bet_bullcfd_to_be_settled ():
    unsigned_tx_hex = bitcoin.transaction(bet.compose(db, source_default, source_default, 0, 1388000100, small * 3, small * 7, 0.0, 5040, expiration), encoding='multisig')

    parse_hex(unsigned_tx_hex)

    output_new[inspect.stack()[0][3]] = unsigned_tx_hex

def test_bet_bearcfd_to_be_settled ():
    unsigned_tx_hex = bitcoin.transaction(bet.compose(db, source_default, source_default, 1, 1388000100, small * 7, small * 3, 0.0, 5040, expiration), encoding='multisig')

    parse_hex(unsigned_tx_hex)

    output_new[inspect.stack()[0][3]] = unsigned_tx_hex

def test_bet_equal ():
    unsigned_tx_hex = bitcoin.transaction(bet.compose(db, source_default, source_default, 2, 1388000200, small * 15, small * 13, 1, 5040, expiration), encoding='multisig')

    parse_hex(unsigned_tx_hex)

    output_new[inspect.stack()[0][3]] = unsigned_tx_hex

def test_bet_notequal ():
    unsigned_tx_hex = bitcoin.transaction(bet.compose(db, source_default, source_default, 3, 1388000200, small * 13, small * 15, 1, 5040, expiration), encoding='multisig')

    parse_hex(unsigned_tx_hex)

    output_new[inspect.stack()[0][3]] = unsigned_tx_hex

def test_broadcast_liquidate ():
    unsigned_tx_hex = bitcoin.transaction(broadcast.compose(db, source_default, 1388000050, round(100 - (.415/3) - .00001, 5), fee_multiplier_default, 'Unit Test'), encoding='multisig')

    parse_hex(unsigned_tx_hex)

    output_new[inspect.stack()[0][3]] = unsigned_tx_hex

def test_broadcast_settle ():
    unsigned_tx_hex = bitcoin.transaction(broadcast.compose(db, source_default, 1388000101, 100.343, fee_multiplier_default, 'Unit Test'), encoding='multisig')

    parse_hex(unsigned_tx_hex)

    output_new[inspect.stack()[0][3]] = unsigned_tx_hex

def test_broadcast_equal ():
    unsigned_tx_hex = bitcoin.transaction(broadcast.compose(db, source_default, 1388000201, 2, fee_multiplier_default, 'Unit Test'), encoding='multisig')

    parse_hex(unsigned_tx_hex)

    output_new[inspect.stack()[0][3]] = unsigned_tx_hex

def test_order_to_be_cancelled ():
    unsigned_tx_hex = bitcoin.transaction(order.compose(db, source_default, 'BBBB', small, 'XCP', small, expiration, 0), encoding='multisig')

    parse_hex(unsigned_tx_hex)

    output_new[inspect.stack()[0][3]] = unsigned_tx_hex

def test_cancel ():
    unsigned_tx_hex = bitcoin.transaction(cancel.compose(db, source_default, '2f0fd1e89b8de1d57292742ec380ea47066e307ad645f5bc3adad8a06ff58608'), encoding='multisig')

    parse_hex(unsigned_tx_hex)

    output_new[inspect.stack()[0][3]] = unsigned_tx_hex

def test_overburn ():
    unsigned_tx_hex = bitcoin.transaction(burn.compose(db, source_default, (1 * config.UNIT), overburn=True), encoding='multisig')  # Try to burn a whole 'nother BTC.

    parse_hex(unsigned_tx_hex)

    output_new[inspect.stack()[0][3]] = unsigned_tx_hex

def test_send_callable ():
    unsigned_tx_hex = bitcoin.transaction(send.compose(db, source_default, destination_default, 'BBBC', 10000), encoding='multisig')

    parse_hex(unsigned_tx_hex)

    output_new[inspect.stack()[0][3]] = unsigned_tx_hex

def test_callback ():
    unsigned_tx_hex = bitcoin.transaction(callback.compose(db, source_default, .3, 'BBBC'), encoding='multisig')

    parse_hex(unsigned_tx_hex)

    output_new[inspect.stack()[0][3]] = unsigned_tx_hex

def test_json_rpc():

    # TODO: Broken
    api_server = api.APIServer()
    api_server.daemon = True
    api_server.start()
    url = 'http://' + str(config.RPC_USER) + ':' + config.RPC_PASSWORD + '@localhost:' + str(config.RPC_PORT)

    # TEMP: Use external server.
    url = 'http://' + str(config.RPC_USER) + ':' + config.RPC_PASSWORD + '@localhost:' + '14000'

    headers = {'content-type': 'application/json'}
    payloads = []
<<<<<<< HEAD
    payloads.append({
        "method": "get_balances",
        "params": {"filters": {'field': 'address', 'op': '==', 'value': 'mtQheFaSfWELRB2MyMBaiWjdDm6ux9Ezns'}},
        "jsonrpc": "2.0",
        "id": 0
    })
=======
#     payloads.append({
#         "method": "get_balances",
#         "params": {"filters": {'field': 'address', 'op': '==', 'value': 'mtQheFaSfWELRB2MyMBaiWjdDm6ux9Ezns'}},
#         "jsonrpc": "2.0",
#         "id": 0,
#     })
>>>>>>> cc4915c6
    payloads.append({
        "method": "create_send",
        "params": {'source': 'mtQheFaSfWELRB2MyMBaiWjdDm6ux9Ezns', 'destination': destination_default, 'asset': 'XCP', 'quantity': 1, 'encoding': 'pubkeyhash', 'pubkey': '0319f6e07b0b8d756156394b9dcf3b011fe9ac19f2700bd6b69a6a1783dbb8b977'},
        "jsonrpc": "2.0",
        "id": 0
    })

    for payload in payloads:
        for attempt in range(100):  # Try until server is ready.
            try:
                response = requests.post(url, data=json.dumps(payload), headers=headers).json()
                # print('\npayload', payload)
                # print('response', response, '\n')
                if not response['result']:
                    raise Exception('null result')
                    assert False
                assert response['jsonrpc'] == '2.0'
                assert response['id'] == 0
                output_new['rpc.' + payload['method']] = response['result']
                break
            except requests.exceptions.ConnectionError:
                time.sleep(.05)
        if attempt == 99: exit(1)   # Fail

def test_stop():
    logging.info('STOP TEST')


def test_db():
    GOOD = CURR_DIR + '/db.dump'
    NEW = CURR_DIR + '/db.dump.new'

    with open(GOOD, 'r') as f:
        good_data = f.readlines()

    import io
    output=io.StringIO()
    shell=apsw.Shell(stdout=output, args=(config.DATABASE,))
    shell.process_command(".dump")
    with open(NEW, 'w') as f:
        lines = output.getvalue().split('\n')[8:]
        new_data = '\n'.join(lines)
        f.writelines(new_data)

    compare('db.dump')

def test_output():
    with open(CURR_DIR + '/output.json.new', 'w') as output_new_file:
        json.dump(output_new, output_new_file, sort_keys=True, indent=4)

    for key in output_new.keys():
        try:
            assert output[key] == output_new[key]
        except Exception as e:
            print('Key:', key)
            print('Old output:')
            print(output[key])
            print('New output:')
            print(output_new[key])
            raise e

def test_log():
    compare('log')

def test_base58_decode():
    """
    mainnet addresses here

    The leading zeros are not included in the pubkeyhash: see
    <http://www.bitcoinsecurity.org/wp-content/uploads/2012/07/tx_binary_map.png>.
    """
    address = '16UwLL9Risc3QfPqBUvKofHmBQ7wMtjvM'
    pubkeyhash = bitcoin.base58_decode(address, b'\x00')
    assert binascii.hexlify(pubkeyhash).decode('utf-8') == '010966776006953D5567439E5E39F86A0D273BEE'.lower()
    assert len(pubkeyhash) == 20

def do_book(testnet):
    # Filenames.
    if testnet:
        filename = 'book.testnet'
    else:
        filename = 'book.mainnet'
    old = CURR_DIR + '/' + filename
    new = old + '.new'

    # Get last block_index of old book.
    with open(old, 'r') as f:
        block_index = int(f.readlines()[-1][7:13])

    # Use temporary DB.
    counterpartyd.set_options(testnet=testnet)
    default_db = config.DATABASE
    temp_db = tempfile.gettempdir() + '/' + os.path.basename(config.DATABASE)
    shutil.copyfile(default_db, temp_db)
    counterpartyd.set_options(database_file=temp_db, testnet=testnet)
    db = util.connect_to_db()
    cursor = db.cursor()

    # TODO: USE API
    import subprocess
    if testnet:
        subprocess.check_call(['./counterpartyd.py', '--database-file=' + temp_db, '--testnet', '--force', 'reparse'])
    else:
        subprocess.check_call(['./counterpartyd.py', '--database-file=' + temp_db, 'reparse'])

    # Get new book.
    with open(new, 'w') as f:
        # Credits.
        cursor.execute('select * from credits where block_index <= ? order by block_index, address, asset', (block_index,))
        for credit in list(cursor):
            f.write('credit ' + str(summarise(credit)) + '\n')
        # Debits.
        cursor.execute('select * from debits where block_index <= ? order by block_index, address, asset', (block_index,))
        for debit in cursor.fetchall():
            f.write('debit ' + str(summarise(debit)) + '\n')

    # Compare books.
    compare(filename)

    # Clean up.
    cursor.close()
    os.remove(temp_db)

def test_book_testnet():
    do_book(True)

def test_book_mainnet():
    do_book(False)<|MERGE_RESOLUTION|>--- conflicted
+++ resolved
@@ -385,26 +385,17 @@
 
     headers = {'content-type': 'application/json'}
     payloads = []
-<<<<<<< HEAD
-    payloads.append({
-        "method": "get_balances",
-        "params": {"filters": {'field': 'address', 'op': '==', 'value': 'mtQheFaSfWELRB2MyMBaiWjdDm6ux9Ezns'}},
-        "jsonrpc": "2.0",
-        "id": 0
-    })
-=======
 #     payloads.append({
 #         "method": "get_balances",
 #         "params": {"filters": {'field': 'address', 'op': '==', 'value': 'mtQheFaSfWELRB2MyMBaiWjdDm6ux9Ezns'}},
 #         "jsonrpc": "2.0",
 #         "id": 0,
 #     })
->>>>>>> cc4915c6
     payloads.append({
         "method": "create_send",
         "params": {'source': 'mtQheFaSfWELRB2MyMBaiWjdDm6ux9Ezns', 'destination': destination_default, 'asset': 'XCP', 'quantity': 1, 'encoding': 'pubkeyhash', 'pubkey': '0319f6e07b0b8d756156394b9dcf3b011fe9ac19f2700bd6b69a6a1783dbb8b977'},
         "jsonrpc": "2.0",
-        "id": 0
+        "id": 0,
     })
 
     for payload in payloads:
